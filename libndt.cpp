--- conflicted
+++ resolved
@@ -1707,16 +1707,11 @@
 }
 #endif
 
-<<<<<<< HEAD
-int Client::getpeername(Socket s, sockaddr *sa, SockLen *n) noexcept {
-  return ::getpeername(AS_OS_SOCKET(s), sa, AS_OS_SOCKLEN_STAR(n));
-=======
 int Client::getsockopt(int socket, int level, int name, void *value,
                        SockLen *len) noexcept {
   static_assert(sizeof(*len) == sizeof(int), "invalid SockLen size");
   return ::getsockopt(socket, level, name, AS_OS_OPTION_VALUE(value),
                       AS_OS_SOCKLEN_STAR(len));
->>>>>>> ac2efc17
 }
 
 }  // namespace libndt
