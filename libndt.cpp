// Part of Measurement Kit <https://measurement-kit.github.io/>.
// Measurement Kit is free software under the BSD license. See AUTHORS
// and LICENSE for more information on the copying conditions.

#include "libndt.hpp"

#ifndef _WIN32
#include <arpa/inet.h>   // IWYU pragma: keep
#include <sys/select.h>  // IWYU pragma: keep
#include <sys/socket.h>
#endif

#include <assert.h>
#ifndef _WIN32
#include <errno.h>
#include <fcntl.h>
#include <limits.h>
#include <netdb.h>
#endif
#include <string.h>
#ifndef _WIN32
#include <unistd.h>
#endif

#include <algorithm>
#include <chrono>
#include <iomanip>
#include <iostream>
#include <map>
#include <memory>
#include <random>
#include <sstream>
#include <utility>
#include <vector>

#ifdef HAVE_OPENSSL
#include <openssl/err.h>
#include <openssl/ssl.h>
#include <openssl/x509v3.h>
#endif

#include "curlx.hpp"
#include "json.hpp"
#include "strtonum.h"

namespace libndt {

// Private constants

constexpr auto max_loops = 256;

constexpr char msg_kickoff[] = "123456 654321";
constexpr size_t msg_kickoff_size = sizeof(msg_kickoff) - 1;

// Private utils

#define EMIT_WARNING(statements)                         \
  do {                                                   \
    if (impl->settings.verbosity >= verbosity_warning) { \
      std::stringstream ss;                              \
      ss << statements;                                  \
      on_warning(ss.str());                              \
    }                                                    \
  } while (0)

#define EMIT_INFO(statements)                         \
  do {                                                \
    if (impl->settings.verbosity >= verbosity_info) { \
      std::stringstream ss;                           \
      ss << statements;                               \
      on_info(ss.str());                              \
    }                                                 \
  } while (0)

#define EMIT_DEBUG(statements)                         \
  do {                                                 \
    if (impl->settings.verbosity >= verbosity_debug) { \
      std::stringstream ss;                            \
      ss << statements;                                \
      on_debug(ss.str());                              \
    }                                                  \
  } while (0)

#ifdef _WIN32
#define OS_SHUT_RDWR SD_BOTH
#else
#define OS_SHUT_RDWR SHUT_RDWR
#endif

class Client::Impl {
 public:
  Socket sock = -1;
  std::vector<NettestFlags> granted_suite;
  Settings settings;
#ifdef HAVE_OPENSSL
  std::map<Socket, SSL *> fd_to_ssl;
#endif
};

static void random_printable_fill(char *buffer, size_t length) noexcept {
  static const std::string ascii =
      " !\"#$%&\'()*+,-./"          // before numbers
      "0123456789"                  // numbers
      ":;<=>?@"                     // after numbers
      "ABCDEFGHIJKLMNOPQRSTUVWXYZ"  // uppercase
      "[\\]^_`"                     // between upper and lower
      "abcdefghijklmnopqrstuvwxyz"  // lowercase
      "{|}~"                        // final
      ;
  std::random_device rd;
  std::mt19937 g(rd());
  for (size_t i = 0; i < length; ++i) {
    buffer[i] = ascii[g() % ascii.size()];
  }
}

static double compute_speed(double data, double elapsed) noexcept {
  return (elapsed > 0.0) ? ((data * 8.0) / 1000.0 / elapsed) : 0.0;
}

static std::string represent(std::string message) noexcept {
  bool printable = true;
  for (auto &c : message) {
    if (c < ' ' || c > '~') {
      printable = false;
      break;
    }
  }
  if (printable) {
    return message;
  }
  std::stringstream ss;
  ss << "binary([";
  for (auto &c : message) {
    if (c <= ' ' || c > '~') {
      ss << "<0x" << std::fixed << std::setw(2) << std::setfill('0') << std::hex
         << (unsigned)(uint8_t)c << ">";
    } else {
      ss << (char)c;
    }
  }
  ss << "])";
  return ss.str();
}

static std::string trim(std::string s) noexcept {
  auto pos = s.find_first_not_of(" \t");
  if (pos != std::string::npos) {
    s = s.substr(pos);
  }
  pos = s.find_last_not_of(" \t");
  if (pos != std::string::npos) {
    s = s.substr(0, pos + 1);
  }
  return s;
}

static bool emit_result(Client *client, std::string scope,
                        std::string message) noexcept {
  std::stringstream ss{message};
  std::string line;
  while ((std::getline(ss, line, '\n'))) {
    std::vector<std::string> keyval;
    std::string token;
    std::stringstream ss{line};
    while ((std::getline(ss, token, ':'))) {
      keyval.push_back(token);
    }
    if (keyval.size() != 2) {
      return false;
    }
    client->on_result(scope, trim(std::move(keyval[0])),
                      trim(std::move(keyval[1])));
  }
  return true;
}

class SocketVector {
 public:
  SocketVector(Client *c) noexcept;
  ~SocketVector() noexcept;
  Client *owner = nullptr;
  std::vector<Socket> sockets;
};

SocketVector::SocketVector(Client *c) noexcept : owner{c} {}

SocketVector::~SocketVector() noexcept {
  if (owner != nullptr) {
    for (auto &fd : sockets) {
      owner->netx_closesocket(fd);
    }
  }
}

// Constructor and destructor

Client::Client() noexcept { impl.reset(new Client::Impl); }

Client::Client(Settings settings) noexcept : Client::Client() {
  std::swap(impl->settings, settings);
}

Client::~Client() noexcept {
  if (impl->sock != -1) {
    netx_closesocket(impl->sock);
  }
}

// Top-level API

bool Client::run() noexcept {
  if (!query_mlabns()) {
    return false;
  }
  if (!connect()) {
    return false;
  }
  EMIT_INFO("connected to remote host");
  if (!send_login()) {
    return false;
  }
  EMIT_INFO("sent login message");
  if (!recv_kickoff()) {
    return false;
  }
  EMIT_INFO("received kickoff message");
  if (!wait_in_queue()) {
    return false;
  }
  EMIT_INFO("authorized to run test");
  if (!recv_version()) {
    return false;
  }
  EMIT_INFO("received server version");
  if (!recv_tests_ids()) {
    return false;
  }
  EMIT_INFO("received tests ids");
  if (!run_tests()) {
    return false;
  }
  EMIT_INFO("finished running tests; now reading summary data:");
  if (!recv_results_and_logout()) {
    return false;
  }
  EMIT_INFO("received logout message");
  if (!wait_close()) {
    return false;
  }
  EMIT_INFO("connection closed");
  return true;
}

void Client::on_warning(const std::string &msg) {
  std::clog << "[!] " << msg << std::endl;
}

void Client::on_info(const std::string &msg) { std::clog << msg << std::endl; }

void Client::on_debug(const std::string &msg) {
  std::clog << "[D] " << msg << std::endl;
}

void Client::on_performance(NettestFlags tid, uint8_t nflows,
                            double measured_bytes, double measured_interval,
                            double elapsed_time, double max_runtime) {
  auto speed = compute_speed(measured_bytes, measured_interval);
  EMIT_INFO("  [" << std::fixed << std::setprecision(0) << std::setw(2)
                  << std::right << (elapsed_time * 100.0 / max_runtime) << "%]"
                  << " elapsed: " << std::fixed << std::setprecision(3)
                  << std::setw(6) << elapsed_time << " s;"
                  << " test_id: " << (int)tid << " num_flows: " << (int)nflows
                  << " speed: " << std::setprecision(0) << std::setw(8)
                  << std::right << speed << " kbit/s");
}

void Client::on_result(std::string scope, std::string name, std::string value) {
  EMIT_INFO("  - [" << scope << "] " << name << ": " << value);
}

void Client::on_server_busy(std::string msg) {
  EMIT_WARNING("server is busy: " << msg);
}

// High-level API

bool Client::query_mlabns() noexcept {
  if (!impl->settings.hostname.empty()) {
    EMIT_DEBUG("no need to query mlab-ns; we have hostname");
    return true;
  }
  std::string body;
  if (!query_mlabns_curl(  //
          impl->settings.mlabns_url, impl->settings.timeout, &body)) {
    return false;
  }
  nlohmann::json json;
  try {
    json = nlohmann::json::parse(body);
  } catch (const nlohmann::json::exception &exc) {
    EMIT_WARNING("cannot parse JSON: " << exc.what());
    return false;
  }
  try {
    impl->settings.hostname = json.at("fqdn");
  } catch (const nlohmann::json::exception &exc) {
    EMIT_WARNING("cannot access FQDN field: " << exc.what());
    return false;
  }
  EMIT_INFO("discovered host: " << impl->settings.hostname);
  return true;
}

bool Client::connect() noexcept {
  return netx_maybessl_dial(impl->settings.hostname, impl->settings.port,
                            &impl->sock) == Err::none;
}

bool Client::send_login() noexcept {
  return msg_write_login(ndt_version_compat);
}

bool Client::recv_kickoff() noexcept {
  char buf[msg_kickoff_size];
  auto err = netx_recvn(impl->sock, buf, sizeof(buf));
  if (err != Err::none) {
    // TODO(bassosimone): pretty print `err` not the last system error, because,
    // when we'll use also SSL, the latter will probably be inaccurate.
    EMIT_WARNING("recv_kickoff: netx_recvn() failed: " << sys_get_last_error());
    return false;
  }
  if (memcmp(buf, msg_kickoff, sizeof(buf)) != 0) {
    EMIT_WARNING("recv_kickoff: invalid kickoff message");
    return false;
  }
  return true;
}

bool Client::wait_in_queue() noexcept {
  std::string message;
  if (!msg_expect(msg_srv_queue, &message)) {
    return false;
  }
  // There is consensus among NDT developers that modern NDT should not
  // wait in queue rather it should fail immediately.
  if (message != "0") {
    on_server_busy(std::move(message));
    return false;
  }
  return true;
}

bool Client::recv_version() noexcept {
  std::string message;
  if (!msg_expect(msg_login, &message)) {
    return false;
  }
  // TODO(bassosimone): validate version number?
  EMIT_DEBUG("server version: " << message);
  return true;
}

bool Client::recv_tests_ids() noexcept {
  std::string message;
  if (!msg_expect(msg_login, &message)) {
    return false;
  }
  std::istringstream ss{message};
  std::string cur;
  while ((std::getline(ss, cur, ' '))) {
    const char *errstr = nullptr;
    static_assert(sizeof(NettestFlags) == sizeof(uint8_t),
                  "Invalid NettestFlags size");
    auto tid = (uint8_t)sys_strtonum(cur.data(), 1, 256, &errstr);
    if (errstr != nullptr) {
      EMIT_WARNING("recv_tests_ids: found invalid test-id: "
                   << cur.data() << " (error: " << errstr << ")");
      return false;
    }
    impl->granted_suite.push_back(NettestFlags{tid});
  }
  return true;
}

bool Client::run_tests() noexcept {
  for (auto &tid : impl->granted_suite) {
    if (tid == nettest_flag_upload) {
      EMIT_INFO("running upload test");
      if (!run_upload()) {
        return false;
      }
    } else if (tid == nettest_flag_meta) {
      EMIT_DEBUG("running meta test");  // don't annoy the user with this
      if (!run_meta()) {
        return false;
      }
    } else if (tid == nettest_flag_download ||
               tid == nettest_flag_download_ext) {
      EMIT_INFO("running download test");
      if (!run_download()) {
        return false;
      }
    } else {
      EMIT_WARNING("run_tests(): unexpected test id");
      return false;
    }
  }
  return true;
}

bool Client::recv_results_and_logout() noexcept {
  for (auto i = 0; i < max_loops; ++i) {  // don't loop forever
    std::string message;
    MsgType code = MsgType{0};
    if (!msg_read(&code, &message)) {
      return false;
    }
    if (code != msg_results && code != msg_logout) {
      EMIT_WARNING("recv_results_and_logout: unexpected message type");
      return false;
    }
    if (code == msg_logout) {
      return true;
    }
    if (!emit_result(this, "summary", std::move(message))) {
      return false;
    }
  }
  EMIT_WARNING("recv_results_and_logout: too many msg_results messages");
  return false;  // Too many loops
}

bool Client::wait_close() noexcept {
  constexpr Timeout wait_for_close = 1;
  auto err = netx_wait_readable(impl->sock, wait_for_close);
  if (err != Err::none) {
    EMIT_WARNING(
        "wait_close(): netx_wait_readable() failed: " << sys_get_last_error());
    (void)netx_shutdown_both(impl->sock);
    return (err == Err::timed_out);
  }
  {
    char data;
    Size n = 0;
    auto err = netx_recv(impl->sock, &data, sizeof(data), &n);
    if (err == Err::none) {
      EMIT_WARNING("wait_close(): unexpected data recv'd when waiting for EOF");
      return false;
    }
    if (err != Err::eof) {
      EMIT_WARNING("wait_close(): unexpected error when waiting for EOF");
      return false;
    }
  }
  return true;
}

// Mid-level API

bool Client::run_download() noexcept {
  SocketVector dload_socks{this};
  std::string port;
  uint8_t nflows = 1;
  if (!msg_expect_test_prepare(&port, &nflows)) {
    return false;
  }

  for (uint8_t i = 0; i < nflows; ++i) {
    Socket sock = -1;
    Err err = netx_maybessl_dial(impl->settings.hostname, port, &sock);
    if (err != Err::none) {
      break;
    }
    dload_socks.sockets.push_back(sock);
  }
  if (dload_socks.sockets.size() != nflows) {
    EMIT_WARNING("run_download: not all connect succeeded");
    return false;
  }

  if (!msg_expect_empty(msg_test_start)) {
    return false;
  }
  EMIT_DEBUG("run download: got the test_start message");

  double client_side_speed = 0.0;
  {
    uint64_t recent_data = 0;
    uint64_t total_data = 0;
    auto begin = std::chrono::steady_clock::now();
    auto prev = begin;
    char buf[64000];
    std::set<Socket> wantread, readable;
    for (auto fd : dload_socks.sockets) {
      wantread.insert(fd);
    }
    std::set<Socket> wantwrite, writeable;
    for (auto done = false; !done;) {
<<<<<<< HEAD
      timeval tv{};
      tv.tv_usec = 250000;
      // Implementation note: we copy both `wantread` and `wantwrite` rather
      // than moving because in case of timeout we want to reuse them. Also
      // remember that netx_select() clears `readable` and `writeable`.
      auto err = netx_select(wantread, wantwrite, tv, &readable, &writeable);
=======
      std::vector<pollfd> pfds;
      for (auto fd : dload_socks.sockets) {
        pollfd pfd{};
        pfd.fd = fd;
        pfd.events |= POLLIN;
        pfds.push_back(pfd);
      }
      constexpr int timeout_msec = 250;
      auto err = netx_poll(&pfds, timeout_msec);
>>>>>>> e035f541
      if (err != Err::none && err != Err::timed_out) {
        EMIT_WARNING(
            "run_download: netx_poll() failed: " << sys_get_last_error());
        return false;
      }
<<<<<<< HEAD
      if (err == Err::none) {
        // Implementation note: for robustness used a set such that any
        // duplicate will be removed in the process of adding.
        std::set<Socket> active;
        active.insert(readable.begin(), readable.end());
        active.insert(writeable.begin(), writeable.end());
        for (auto fd : active) {
          // Implementation note: if a socket is active, we need to remove it
          // from our pollset to most likely re-add it later on EAGAIN.
          Size n = 0;
          auto err = netx_recv_nonblocking(fd, buf, sizeof(buf), &n);
          switch (err) {
            case Err::operation_would_block:
            case Err::ssl_want_read:
              err = Err::none;
              wantread.insert(fd);
              assert(n == 0);
              break;
            case Err::ssl_want_write:
              err = Err::none;
              wantwrite.insert(fd);
              assert(n == 0);
              break;
            default:
              break;
          }
          if (err != Err::none) {
            EMIT_WARNING(
                "run_download: netx_recv() failed: " << sys_get_last_error());
            done = true;
            break;
          }
          recent_data += (uint64_t)n;
          total_data += (uint64_t)n;
=======
      for (auto fd : pfds) {
        if ((fd.revents & POLLIN) == 0) {
          continue;
        }
        Size n = 0;
        auto err = netx_recv_nonblocking(fd.fd, buf, sizeof(buf), &n);
        if (err != Err::none) {
          EMIT_WARNING(
              "run_download: netx_recv() failed: " << sys_get_last_error());
          done = true;
          break;
>>>>>>> e035f541
        }
        recent_data += (uint64_t)n;
        total_data += (uint64_t)n;
      }
      auto now = std::chrono::steady_clock::now();
      std::chrono::duration<double> measurement_interval = now - prev;
      std::chrono::duration<double> elapsed = now - begin;
      if (measurement_interval.count() > 0.25) {
        on_performance(nettest_flag_download, nflows,
                       static_cast<double>(recent_data),
                       measurement_interval.count(), elapsed.count(),
                       impl->settings.max_runtime);
        recent_data = 0;
        prev = now;
      }
      if (elapsed.count() > impl->settings.max_runtime) {
        EMIT_WARNING("run_download(): running for too much time");
        done = true;
      }
    }
    for (auto &fd : dload_socks.sockets) {
      (void)netx_shutdown_both(fd);
    }
    auto now = std::chrono::steady_clock::now();
    std::chrono::duration<double> elapsed = now - begin;
    client_side_speed = compute_speed(  //
        static_cast<double>(total_data), elapsed.count());
  }

  {
    // TODO(bassosimone): emit this information.
    MsgType code = MsgType{0};
    std::string message;
    if (!msg_read_legacy(&code, &message)) {  // legacy on purpose!
      return false;
    }
    if (code != msg_test_msg) {
      EMIT_WARNING("run_download: unexpected message type");
      return false;
    }
    EMIT_DEBUG("run_download: server computed speed: " << message);
  }

  if (!msg_write(msg_test_msg, std::to_string(client_side_speed))) {
    return false;
  }

  EMIT_INFO("reading summary web100 variables");
  for (auto i = 0; i < max_loops; ++i) {  // don't loop forever
    std::string message;
    MsgType code = MsgType{0};
    if (!msg_read(&code, &message)) {
      return false;
    }
    if (code != msg_test_msg && code != msg_test_finalize) {
      EMIT_WARNING("run_download: unexpected message type");
      return false;
    }
    if (code == msg_test_finalize) {
      return true;
    }
    if (!emit_result(this, "web100", std::move(message))) {
      return false;
    }
  }

  EMIT_WARNING("run_download: too many msg_test_msg messages");
  return false;  // Too many loops
}

bool Client::run_meta() noexcept {
  if (!msg_expect_empty(msg_test_prepare)) {
    return false;
  }
  if (!msg_expect_empty(msg_test_start)) {
    return false;
  }

  for (auto &kv : impl->settings.metadata) {
    std::stringstream ss;
    ss << kv.first << ":" << kv.second;
    if (!msg_write(msg_test_msg, ss.str())) {
      return false;
    }
  }
  if (!msg_write(msg_test_msg, "")) {
    return false;
  }

  if (!msg_expect_empty(msg_test_finalize)) {
    return false;
  }

  return true;
}

bool Client::run_upload() noexcept {
  SocketVector upload_socks{this};
  char buf[8192];
  {
    auto begin = std::chrono::steady_clock::now();
    random_printable_fill(buf, sizeof(buf));
    auto now = std::chrono::steady_clock::now();
    std::chrono::duration<double> elapsed = now - begin;
    EMIT_DEBUG("run_upload(): time to fill random buffer: " << elapsed.count());
  }

  std::string port;
  uint8_t nflows = 1;
  if (!msg_expect_test_prepare(&port, &nflows)) {
    return false;
  }
  // TODO(bassosimone): implement C2S_EXT
  if (nflows != 1) {
    EMIT_WARNING("run_upload(): unexpected number of flows");
    return false;
  }

  {
    Socket sock = -1;
    Err err = netx_maybessl_dial(impl->settings.hostname, port, &sock);
    if (err != Err::none) {
      return false;
    }
    upload_socks.sockets.push_back(sock);
  }

  if (!msg_expect_empty(msg_test_start)) {
    return false;
  }

  double client_side_speed = 0.0;
  {
    uint64_t recent_data = 0;
    uint64_t total_data = 0;
    auto begin = std::chrono::steady_clock::now();
    auto prev = begin;
    std::set<Socket> wantwrite, writeable;
    for (auto fd : upload_socks.sockets) {
      wantwrite.insert(fd);
    }
    std::set<Socket> wantread, readable;
    for (auto done = false; !done;) {
<<<<<<< HEAD
      timeval tv{};
      tv.tv_usec = 250000;
      // Implementation note: we move both wantread and wantwrite such that they
      // become empty. Also, netx_select() clears readable and writeable.
      auto err = netx_select(std::move(readable), std::move(wantwrite), tv,
                             &readable, &writeable);
=======
      std::vector<pollfd> pfds;
      for (auto fd : upload_socks.sockets) {
        pollfd pfd{};
        pfd.fd = fd;
        pfd.events |= POLLOUT;
        pfds.push_back(pfd);
      }
      constexpr int timeout_msec = 250;
      auto err = netx_poll(&pfds, timeout_msec);
>>>>>>> e035f541
      if (err != Err::none && err != Err::timed_out) {
        EMIT_WARNING(
            "run_upload: netx_poll() failed: " << sys_get_last_error());
        return false;
      }
<<<<<<< HEAD
      if (err == Err::none) {
        // Implementation note: for robustness used a set such that any
        // duplicate will be removed in the process of adding.
        std::set<Socket> active;
        active.insert(readable.begin(), readable.end());
        active.insert(writeable.begin(), writeable.end());
        for (auto fd : active) {
          Size n = 0;
          auto err = netx_send_nonblocking(fd, buf, sizeof(buf), &n);
          switch (err) {
            case Err::ssl_want_read:
              err = Err::none;
              wantread.insert(fd);
              assert(n == 0);
              break;
            case Err::operation_would_block:
            case Err::ssl_want_write:
              err = Err::none;
              wantwrite.insert(fd);
              assert(n == 0);
              break;
            default:
              break;
          }
          if (err != Err::none) {
            if (err != Err::broken_pipe) {
              EMIT_WARNING(
                  "run_upload: netx_send() failed: " << sys_get_last_error());
            }
            done = true;
            break;
=======
      for (auto fd : pfds) {
        if ((fd.revents & POLLOUT) == 0) {
          continue;
        }
        Size n = 0;
        auto err = netx_send_nonblocking(fd.fd, buf, sizeof(buf), &n);
        if (err != Err::none) {
          if (err != Err::broken_pipe) {
            EMIT_WARNING(
                "run_upload: netx_send() failed: " << sys_get_last_error());
>>>>>>> e035f541
          }
          done = true;
          break;
        }
        recent_data += (uint64_t)n;
        total_data += (uint64_t)n;
      }
      auto now = std::chrono::steady_clock::now();
      std::chrono::duration<double> measurement_interval = now - prev;
      std::chrono::duration<double> elapsed = now - begin;
      if (measurement_interval.count() > 0.25) {
        on_performance(nettest_flag_upload, nflows,
                       static_cast<double>(recent_data),
                       measurement_interval.count(), elapsed.count(),
                       impl->settings.max_runtime);
        recent_data = 0;
        prev = now;
      }
      if (elapsed.count() > impl->settings.max_runtime) {
        EMIT_WARNING("run_upload(): running for too much time");
        done = true;
      }
    }
    for (auto &fd : upload_socks.sockets) {
      (void)netx_shutdown_both(fd);
    }
    auto now = std::chrono::steady_clock::now();
    std::chrono::duration<double> elapsed = now - begin;
    client_side_speed = compute_speed(  //
        static_cast<double>(total_data), elapsed.count());
    EMIT_DEBUG("run_upload: client computed speed: " << client_side_speed);
  }

  {
    std::string message;
    if (!msg_expect(msg_test_msg, &message)) {
      return false;
    }
    // TODO(bassosimone): emit this information
    EMIT_DEBUG("run_upload: server computed speed: " << message);
  }

  if (!msg_expect_empty(msg_test_finalize)) {
    return false;
  }

  return true;
}

// Low-level API

bool Client::msg_write_login(const std::string &version) noexcept {
  static_assert(sizeof(impl->settings.nettest_flags) == 1,
                "nettest_flags too large");
  MsgType code = MsgType{0};
  impl->settings.nettest_flags |= nettest_flag_status | nettest_flag_meta;
  if ((impl->settings.nettest_flags & nettest_flag_middlebox) !=
      NettestFlags{0}) {
    EMIT_WARNING("msg_write_login(): nettest_flag_middlebox: not implemented");
    impl->settings.nettest_flags &= ~nettest_flag_middlebox;
  }
  if ((impl->settings.nettest_flags & nettest_flag_simple_firewall) !=
      NettestFlags{0}) {
    EMIT_WARNING(
        "msg_write_login(): nettest_flag_simple_firewall: not implemented");
    impl->settings.nettest_flags &= ~nettest_flag_simple_firewall;
  }
  if ((impl->settings.nettest_flags & nettest_flag_upload_ext) !=
      NettestFlags{0}) {
    EMIT_WARNING("msg_write_login(): nettest_flag_upload_ext: not implemented");
    impl->settings.nettest_flags &= ~nettest_flag_upload_ext;
  }
  std::string serio;
  if ((impl->settings.protocol_flags & protocol_flag_json) == 0) {
    serio = std::string{(char *)&impl->settings.nettest_flags,
                        sizeof(impl->settings.nettest_flags)};
    code = msg_login;
  } else {
    code = msg_extended_login;
    nlohmann::json msg{
        {"msg", version},
        {"tests", std::to_string((unsigned)impl->settings.nettest_flags)},
    };
    try {
      serio = msg.dump();
    } catch (nlohmann::json::exception &) {
      EMIT_WARNING("msg_write_login: cannot serialize JSON");
      return false;
    }
  }
  assert(code != MsgType{0});
  if ((impl->settings.protocol_flags & protocol_flag_websockets) != 0) {
    EMIT_WARNING("msg_write_login: websockets not supported");
    return false;
  }
  if (!msg_write_legacy(code, std::move(serio))) {
    return false;
  }
  return true;
}

// TODO(bassosimone): when we will implement WebSockets here, it may
// be useful to have an interface for reading/writing data and to use
// a different implementation depending on the actual protocol.
bool Client::msg_write(MsgType code, std::string &&msg) noexcept {
  EMIT_DEBUG("msg_write: message to send: " << represent(msg));
  if ((impl->settings.protocol_flags & protocol_flag_json) != 0) {
    nlohmann::json json;
    json["msg"] = msg;
    try {
      msg = json.dump();
    } catch (const nlohmann::json::exception &) {
      EMIT_WARNING("msg_write: cannot serialize JSON");
      return false;
    }
  }
  if ((impl->settings.protocol_flags & protocol_flag_websockets) != 0) {
    EMIT_WARNING("msg_write: websockets not supported");
    return false;
  }
  if (!msg_write_legacy(code, std::move(msg))) {
    return false;
  }
  return true;
}

bool Client::msg_write_legacy(MsgType code, std::string &&msg) noexcept {
  {
    EMIT_DEBUG("msg_write_legacy: raw message: " << represent(msg));
    EMIT_DEBUG("msg_write_legacy: message length: " << msg.size());
    char header[3];
    header[0] = code;
    if (msg.size() > UINT16_MAX) {
      EMIT_WARNING("msg_write: message too long");
      return false;
    }
    uint16_t len = (uint16_t)msg.size();
    len = htons(len);
    memcpy(&header[1], &len, sizeof(len));
    EMIT_DEBUG("msg_write_legacy: header[0] (type): " << (int)header[0]);
    EMIT_DEBUG("msg_write_legacy: header[1] (len-high): " << (int)header[1]);
    EMIT_DEBUG("msg_write_legacy: header[2] (len-low): " << (int)header[2]);
    {
      auto err = netx_sendn(impl->sock, header, sizeof(header));
      if (err != Err::none) {
        EMIT_WARNING(
            "msg_write_legacy: sendn() failed: " << sys_get_last_error());
        return false;
      }
    }
    EMIT_DEBUG("msg_write_legacy: sent message header");
  }
  if (msg.size() <= 0) {
    EMIT_DEBUG("msg_write_legacy: zero length message");
    return true;
  }
  {
    auto err = netx_sendn(impl->sock, msg.data(), msg.size());
    if (err != Err::none) {
      EMIT_WARNING(
          "msg_write_legacy: sendn() failed: " << sys_get_last_error());
      return false;
    }
  }
  EMIT_DEBUG("msg_write_legacy: sent message body");
  return true;
}

bool Client::msg_expect_test_prepare(std::string *pport,
                                     uint8_t *pnflows) noexcept {
  // Both download and upload tests send the same options vector containing
  // the port (non-extended case) and other parameters (otherwise). Currently
  // we only honour the port and the number of flows parameters.

  std::vector<std::string> options;
  {
    std::string message;
    if (!msg_expect(msg_test_prepare, &message)) {
      return false;
    }
    std::istringstream ss{message};
    std::string cur;
    while ((std::getline(ss, cur, ' '))) {
      options.push_back(cur);
    }
  }
  if (options.size() < 1) {
    EMIT_WARNING("msg_expect_test_prepare: not enough options in vector");
    return false;
  }

  std::string port;
  {
    const char *error = nullptr;
    (void)sys_strtonum(options[0].data(), 1, UINT16_MAX, &error);
    if (error != nullptr) {
      EMIT_WARNING("msg_expect_test_prepare: cannot parse port");
      return false;
    }
    port = options[0];
  }

  // Here we are being liberal; in theory we should only accept the
  // extra parameters when the test is extended.
  //
  // Also, we do not parse fields that we don't use.

  uint8_t nflows = 1;
  if (options.size() >= 6) {
    const char *error = nullptr;
    nflows = (uint8_t)sys_strtonum(options[5].c_str(), 1, 16, &error);
    if (error != nullptr) {
      EMIT_WARNING("msg_expect_test_prepare: cannot parse num-flows");
      return false;
    }
  }

  *pport = port;
  *pnflows = nflows;
  return true;
}

bool Client::msg_expect_empty(MsgType expected_code) noexcept {
  std::string s;
  if (!msg_expect(expected_code, &s)) {
    return false;
  }
  if (s != "") {
    EMIT_WARNING("msg_expect_empty: non-empty body");
    return false;
  }
  return true;
}

bool Client::msg_expect(MsgType expected_code, std::string *s) noexcept {
  assert(s != nullptr);
  MsgType code = MsgType{0};
  if (!msg_read(&code, s)) {
    return false;
  }
  if (code != expected_code) {
    EMIT_WARNING("msg_expect: unexpected message type");
    return false;
  }
  return true;
}

bool Client::msg_read(MsgType *code, std::string *msg) noexcept {
  assert(code != nullptr && msg != nullptr);
  std::string s;
  if ((impl->settings.protocol_flags & protocol_flag_websockets) != 0) {
    EMIT_WARNING("msg_read: websockets not supported");
    return false;
  }
  if (!msg_read_legacy(code, &s)) {
    return false;
  }
  if ((impl->settings.protocol_flags & protocol_flag_json) == 0) {
    std::swap(s, *msg);
  } else {
    nlohmann::json json;
    try {
      json = nlohmann::json::parse(s);
    } catch (const nlohmann::json::exception &) {
      EMIT_WARNING("msg_read: cannot parse JSON");
      return false;
    }
    try {
      *msg = json.at("msg");
    } catch (const nlohmann::json::exception &) {
      EMIT_WARNING("msg_read: cannot find 'msg' field");
      return false;
    }
  }
  EMIT_DEBUG("msg_read: message: " << represent(*msg));
  return true;
}

bool Client::msg_read_legacy(MsgType *code, std::string *msg) noexcept {
  assert(code != nullptr && msg != nullptr);
  uint16_t len = 0;
  {
    char header[3];
    {
      auto err = netx_recvn(impl->sock, header, sizeof(header));
      if (err != Err::none) {
        EMIT_WARNING(
            "msg_read_legacy: recvn() failed: " << sys_get_last_error());
        return false;
      }
    }
    EMIT_DEBUG("msg_read_legacy: header[0] (type): " << (int)header[0]);
    EMIT_DEBUG("msg_read_legacy: header[1] (len-high): " << (int)header[1]);
    EMIT_DEBUG("msg_read_legacy: header[2] (len-low): " << (int)header[2]);
    static_assert(sizeof(MsgType) == sizeof(unsigned char),
                  "Unexpected MsgType size");
    *code = MsgType{(unsigned char)header[0]};
    memcpy(&len, &header[1], sizeof(len));
    len = ntohs(len);
    EMIT_DEBUG("msg_read_legacy: message length: " << len);
  }
  if (len <= 0) {
    EMIT_DEBUG("msg_read_legacy: zero length message");
    *msg = "";
    return true;
  }
  // Allocating a unique pointer and then copying into a string seems better
  // than resizing() `msg` (because that appends zero characters to the end
  // of it). Returning something more buffer-like than a string might be better
  // for efficiency but NDT messages are generally small, and the performance
  // critical path is certainly not the one with control messages.
  std::unique_ptr<char[]> buf{new char[len]};
  {
    auto err = netx_recvn(impl->sock, buf.get(), len);
    if (err != Err::none) {
      EMIT_WARNING("msg_read_legacy: recvn() failed: " << sys_get_last_error());
      return false;
    }
  }
  *msg = std::string{buf.get(), len};
  EMIT_DEBUG("msg_read_legacy: raw message: " << represent(*msg));
  return true;
}

// Networking layer

Err Client::netx_maybessl_dial(const std::string &hostname,
                               const std::string &port, Socket *sock) noexcept {
  auto err = netx_maybesocks5h_dial(hostname, port, sock);
  if (err != Err::none) {
    return err;
  }
  if ((impl->settings.protocol_flags & protocol_flag_tls) == 0) {
    return Err::none;
  }
#ifdef HAVE_OPENSSL
  SSL *ssl = nullptr;
  {
    SSL_CTX *ctx = ::SSL_CTX_new(SSLv23_client_method());
    if (ctx == nullptr) {
      EMIT_WARNING("SSL_CTX_new() failed");
      netx_closesocket(*sock);
      return Err::ssl_generic;
    }
    EMIT_DEBUG("SSL_CTX created");
    ssl = ::SSL_new(ctx);
    if (ssl == nullptr) {
      EMIT_WARNING("SSL_new() failed");
      ::SSL_CTX_free(ctx);
      netx_closesocket(*sock);
      return Err::ssl_generic;
    }
    EMIT_DEBUG("SSL created");
    ::SSL_CTX_free(ctx);  // Referenced by `ssl` so safe to free here
    assert(impl->fd_to_ssl.count(*sock) == 0);
    impl->fd_to_ssl[*sock] = ssl;
  }
  // TODO(bassosimone): make sure that here we don't own the socket.
  if (!::SSL_set_fd(ssl, *sock)) {
    EMIT_WARNING("SSL_set_fd() failed");
    netx_closesocket(*sock);
    ::SSL_free(ssl);
    return Err::ssl_generic;
  }
  ::SSL_set_connect_state(ssl);
  EMIT_DEBUG("SSL bound to socket");
  auto handshake = [this](SSL * ssl, Socket fd, Timeout timeout) noexcept {
    auto err = Err::none;
    timeval tv{};
    tv.tv_sec = timeout;
    auto ret = 0;
  again:
    ret = ::SSL_do_handshake(ssl);
    if (ret == 1) {
      return Err::none;
    }
    assert(ret <= 0);
    auto reason = ::SSL_get_error(ssl, ret);
    if (reason == SSL_ERROR_ZERO_RETURN) {
      err = Err::eof;
    } else if (reason == SSL_ERROR_WANT_READ) {
      err = netx_wait_readable(fd, tv);
    } else if (reason == SSL_ERROR_WANT_WRITE) {
      err = netx_wait_writeable(fd, tv);
    } else {
      err = Err::ssl_generic;
    }
    if (err == Err::none) {
      goto again;
    }
    return err;
  };
  err = handshake(ssl, *sock, impl->settings.timeout);
  if (err != Err::none) {
    EMIT_WARNING("SSL handshake failed");
    netx_closesocket(*sock);
    SSL_free(ssl);
    return Err::ssl_generic;
  }
  return Err::none;
#else
  return Err::not_implemented;
#endif
}

Err Client::netx_maybesocks5h_dial(const std::string &hostname,
                                   const std::string &port,
                                   Socket *sock) noexcept {
  if (impl->settings.socks5h_port.empty()) {
    return netx_dial(hostname, port, sock);
  }
  {
    auto err = netx_dial("127.0.0.1", impl->settings.socks5h_port, sock);
    if (err != Err::none) {
      return err;
    }
  }
  EMIT_INFO("socks5h: connected to proxy");
  {
    char auth_request[] = {
        5,  // version
        1,  // number of methods
        0   // "no auth" method
    };
    auto err = netx_sendn(*sock, auth_request, sizeof(auth_request));
    if (err != Err::none) {
      EMIT_WARNING("socks5h: cannot send auth_request");
      netx_closesocket(*sock);
      *sock = -1;
      return err;
    }
    EMIT_DEBUG("socks5h: sent this auth request: "
               << represent(std::string{auth_request, sizeof(auth_request)}));
  }
  {
    char auth_response[2] = {
        0,  // version
        0   // method
    };
    auto err = netx_recvn(*sock, auth_response, sizeof(auth_response));
    if (err != Err::none) {
      EMIT_WARNING("socks5h: cannot recv auth_response");
      netx_closesocket(*sock);
      *sock = -1;
      return err;
    }
    constexpr uint8_t version = 5;
    if (auth_response[0] != version) {
      EMIT_WARNING("socks5h: received unexpected version number");
      netx_closesocket(*sock);
      *sock = -1;
      return Err::socks5h;
    }
    constexpr uint8_t auth_method = 0;
    if (auth_response[1] != auth_method) {
      EMIT_WARNING("socks5h: received unexpected auth_method");
      netx_closesocket(*sock);
      *sock = -1;
      return Err::socks5h;
    }
    EMIT_DEBUG("socks5h: authenticated with proxy; response: "
               << represent(std::string{auth_response, sizeof(auth_response)}));
  }
  {
    std::string connect_request;
    {
      std::stringstream ss;
      ss << (uint8_t)5;  // version
      ss << (uint8_t)1;  // CMD_CONNECT
      ss << (uint8_t)0;  // reserved
      ss << (uint8_t)3;  // ATYPE_DOMAINNAME
      if (hostname.size() > UINT8_MAX) {
        EMIT_WARNING("socks5h: hostname is too long");
        netx_closesocket(*sock);
        *sock = -1;
        return Err::invalid_argument;
      }
      ss << (uint8_t)hostname.size();
      ss << hostname;
      uint16_t portno{};
      {
        const char *errstr = nullptr;
        portno = (uint16_t)sys_strtonum(port.c_str(), 0, UINT16_MAX, &errstr);
        if (errstr != nullptr) {
          EMIT_WARNING("socks5h: invalid port number: " << errstr);
          netx_closesocket(*sock);
          *sock = -1;
          return Err::invalid_argument;
        }
      }
      portno = htons(portno);
      ss << (uint8_t)((char *)&portno)[0] << (uint8_t)((char *)&portno)[1];
      connect_request = ss.str();
      EMIT_DEBUG("socks5h: connect_request: " << represent(connect_request));
    }
    auto err = netx_sendn(  //
        *sock, connect_request.data(), connect_request.size());
    if (err != Err::none) {
      EMIT_WARNING("socks5h: cannot send connect_request");
      netx_closesocket(*sock);
      *sock = -1;
      return err;
    }
    EMIT_DEBUG("socks5h: sent connect request");
  }
  {
    char connect_response_hdr[] = {
        0,  // version
        0,  // error
        0,  // reserved
        0   // type
    };
    auto err = netx_recvn(  //
        *sock, connect_response_hdr, sizeof(connect_response_hdr));
    if (err != Err::none) {
      EMIT_WARNING("socks5h: cannot recv connect_response_hdr");
      netx_closesocket(*sock);
      *sock = -1;
      return err;
    }
    EMIT_DEBUG("socks5h: connect_response_hdr: " << represent(std::string{
                   connect_response_hdr, sizeof(connect_response_hdr)}));
    constexpr uint8_t version = 5;
    if (connect_response_hdr[0] != version) {
      EMIT_WARNING("socks5h: invalid message version");
      netx_closesocket(*sock);
      *sock = -1;
      return Err::socks5h;
    }
    if (connect_response_hdr[1] != 0) {
      // TODO(bassosimone): map the socks5 error to a system error
      EMIT_WARNING("socks5h: connect() failed: "
                   << (unsigned)(uint8_t)connect_response_hdr[1]);
      netx_closesocket(*sock);
      *sock = -1;
      return Err::io_error;
    }
    if (connect_response_hdr[2] != 0) {
      EMIT_WARNING("socks5h: invalid reserved field");
      netx_closesocket(*sock);
      *sock = -1;
      return Err::socks5h;
    }
    // receive IP or domain
    switch (connect_response_hdr[3]) {
      case 1:  // ipv4
      {
        constexpr Size expected = 4;  // ipv4
        char buf[expected];
        auto err = netx_recvn(*sock, buf, sizeof(buf));
        if (err != Err::none) {
          EMIT_WARNING("socks5h: cannot recv ipv4 address");
          netx_closesocket(*sock);
          *sock = -1;
          return err;
        }
        // TODO(bassosimone): log the ipv4 address. However tor returns a zero
        // ipv4 and so there is little added value in logging.
        break;
      }
      case 3:  // domain
      {
        uint8_t len = 0;
        auto err = netx_recvn(*sock, &len, sizeof(len));
        if (err != Err::none) {
          EMIT_WARNING("socks5h: cannot recv domain length");
          netx_closesocket(*sock);
          *sock = -1;
          return err;
        }
        char domain[UINT8_MAX + 1];  // space for final '\0'
        err = netx_recvn(*sock, domain, len);
        if (err != Err::none) {
          EMIT_WARNING("socks5h: cannot recv domain");
          netx_closesocket(*sock);
          *sock = -1;
          return err;
        }
        domain[len] = 0;
        EMIT_DEBUG("socks5h: domain: " << domain);
        break;
      }
      case 4:  // ipv6
      {
        constexpr Size expected = 16;  // ipv6
        char buf[expected];
        auto err = netx_recvn(*sock, buf, sizeof(buf));
        if (err != Err::none) {
          EMIT_WARNING("socks5h: cannot recv ipv6 address");
          netx_closesocket(*sock);
          *sock = -1;
          return err;
        }
        // TODO(bassosimone): log the ipv6 address. However tor returns a zero
        // ipv6 and so there is little added value in logging.
        break;
      }
      default:
        EMIT_WARNING("socks5h: invalid address type");
        netx_closesocket(*sock);
        *sock = -1;
        return Err::socks5h;
    }
    // receive the port
    {
      uint16_t port = 0;
      auto err = netx_recvn(*sock, &port, sizeof(port));
      if (err != Err::none) {
        EMIT_WARNING("socks5h: cannot recv port");
        netx_closesocket(*sock);
        *sock = -1;
        return err;
      }
      port = ntohs(port);
      EMIT_DEBUG("socks5h: port number: " << port);
    }
  }
  EMIT_INFO("socks5h: the proxy has successfully connected");
  return Err::none;
}

#ifdef _WIN32
#define E(name) WSAE##name
#else
#define E(name) E##name
#endif

/*static*/ Err Client::netx_map_errno(int ec) noexcept {
  // clang-format off
  switch (ec) {
    case 0: {
      assert(false);  // we don't expect `errno` to be zero
      return Err::io_error;
    }
#ifndef _WIN32
    case E(PIPE): return Err::broken_pipe;
#endif
    case E(CONNABORTED): return Err::connection_aborted;
    case E(CONNREFUSED): return Err::connection_refused;
    case E(CONNRESET): return Err::connection_reset;
    case E(HOSTUNREACH): return Err::host_unreachable;
    case E(INTR): return Err::interrupted;
    case E(INVAL): return Err::invalid_argument;
#ifndef _WIN32
    case E(IO): return Err::io_error;
#endif
    case E(NETDOWN): return Err::network_down;
    case E(NETRESET): return Err::network_reset;
    case E(NETUNREACH): return Err::network_unreachable;
    case E(INPROGRESS): return Err::operation_in_progress;
    case E(WOULDBLOCK): return Err::operation_would_block;
#if !defined _WIN32 && EAGAIN != EWOULDBLOCK
    case E(AGAIN): return Err::operation_would_block;
#endif
    case E(TIMEDOUT): return Err::timed_out;
  }
  // clang-format on
  return Err::io_error;
}

#undef E  // Tidy up

Err Client::netx_map_eai(int ec) noexcept {
  // clang-format off
  switch (ec) {
    case EAI_AGAIN: return Err::ai_again;
    case EAI_FAIL: return Err::ai_fail;
    case EAI_NONAME: return Err::ai_noname;
#ifdef EAI_SYSTEM
    case EAI_SYSTEM: {
      return netx_map_errno(sys_get_last_error());
    }
#endif
  }
  // clang-format on
  return Err::ai_generic;
}

#ifdef _WIN32
// Depending on the version of Winsock it's either EAGAIN or EINPROGRESS
#define CONNECT_IN_PROGRESS(e) \
  (e == Err::operation_would_block || e == Err::operation_in_progress)
#else
#define CONNECT_IN_PROGRESS(e) (e == Err::operation_in_progress)
#endif

Err Client::netx_dial(const std::string &hostname, const std::string &port,
                      Socket *sock) noexcept {
  assert(sock != nullptr);
  if (*sock != -1) {
    EMIT_WARNING("socket already connected");
    return Err::invalid_argument;
  }
  // Implementation note: we could perform getaddrinfo() in one pass but having
  // a virtual API that resolves a hostname to a vector of IP addresses makes
  // life easier when you want to override hostname resolution, because you have
  // to reimplement a simpler method, compared to reimplementing getaddrinfo().
  std::vector<std::string> addresses;
  Err err;
  if ((err = netx_resolve(hostname, &addresses)) != Err::none) {
    return err;
  }
  for (auto &addr : addresses) {
    addrinfo hints{};
    hints.ai_socktype = SOCK_STREAM;
    hints.ai_flags |= AI_NUMERICHOST | AI_NUMERICSERV;
    addrinfo *rp = nullptr;
    int rv = sys_getaddrinfo(addr.data(), port.data(), &hints, &rp);
    if (rv != 0) {
      EMIT_WARNING("unexpected getaddrinfo() failure");
      return netx_map_eai(rv);
    }
    assert(rp);
    for (auto aip = rp; (aip); aip = aip->ai_next) {
      sys_set_last_error(0);
      *sock = sys_socket(aip->ai_family, aip->ai_socktype, 0);
      if (!is_socket_valid(*sock)) {
        EMIT_WARNING("socket() failed: " << sys_get_last_error());
        continue;
      }
      if (netx_setnonblocking(*sock, true) != Err::none) {
        EMIT_WARNING("netx_setnonblocking() failed: " << sys_get_last_error());
        sys_closesocket(*sock);
        *sock = -1;
        continue;
      }
      // While on Unix ai_addrlen is socklen_t, it's size_t on Windows. Just
      // for the sake of correctness, add a check that ensures that the size has
      // a reasonable value before casting to socklen_t. My understanding is
      // that size_t is `ULONG_PTR` while socklen_t is most likely `int`.
#ifdef _WIN32
      if (aip->ai_addrlen > sizeof(sockaddr_in6)) {
        EMIT_WARNING("unexpected size of aip->ai_addrlen");
        sys_closesocket(*sock);
        *sock = -1;
        continue;
      }
#endif
      if (sys_connect(*sock, aip->ai_addr, (socklen_t)aip->ai_addrlen) == 0) {
        EMIT_DEBUG("connect(): okay");
        break;
      }
      auto err = netx_map_errno(sys_get_last_error());
      if (CONNECT_IN_PROGRESS(err)) {
        err = netx_wait_writeable(*sock, impl->settings.timeout);
        if (err == Err::none) {
          int soerr = 0;
          socklen_t soerrlen = sizeof(soerr);
          if (sys_getsockopt(*sock, SOL_SOCKET, SO_ERROR, (void *)&soerr,
                             &soerrlen) == 0) {
            assert(soerrlen == sizeof(soerr));
            if (soerr == 0) {
              EMIT_DEBUG("connect(): okay");
              break;
            }
            sys_set_last_error(soerr);
          }
        }
      }
      // TODO(bassosimone): print not only system error but also SSL error.
      EMIT_WARNING("connect() failed: " << sys_get_last_error());
      sys_closesocket(*sock);
      *sock = -1;
    }
    sys_freeaddrinfo(rp);
    if (*sock != -1) {
      break;  // we have a connection!
    }
  }
  // TODO(bassosimone): it's possible to write a better algorithm here
  return *sock != -1 ? Err::none : Err::io_error;
}

#undef CONNECT_IN_PROGRESS  // Tidy

Err Client::netx_recv(Socket fd, void *base, Size count,
                      Size *actual) noexcept {
<<<<<<< HEAD
  auto err = Err::none;
  timeval tv{};
  tv.tv_sec = impl->settings.timeout;
again:
  if ((err = netx_recv_nonblocking(fd, base, count, actual)) == Err::none) {
    return Err::none;
=======
  auto err = netx_recv_nonblocking(fd, base, count, actual);
  if (err != Err::operation_would_block) {
    return err;
  }
  err = netx_wait_readable(fd, impl->settings.timeout);
  if (err != Err::none) {
    return err;
>>>>>>> e035f541
  }
  if (err == Err::operation_would_block || err == Err::ssl_want_read) {
    err = netx_wait_readable(fd, tv);
  } else if (err == Err::ssl_want_write) {
    err = netx_wait_writeable(fd, tv);
  }
  if (err == Err::none) {
    goto again;
  }
  return err;
}

Err Client::netx_recv_nonblocking(Socket fd, void *base, Size count,
                                  Size *actual) noexcept {
  assert(base != nullptr && actual != nullptr);
  *actual = 0;
  if (count <= 0) {
    EMIT_WARNING(
        "netx_recv: explicitly disallowing zero read; use netx_select() "
        "to check the state of a socket");
    return Err::invalid_argument;
  }
  sys_set_last_error(0);
#ifdef HAVE_OPENSSL
  if ((impl->settings.protocol_flags & protocol_flag_tls) != 0) {
    if (count > INT_MAX) {
      return Err::invalid_argument;
    }
    if (impl->fd_to_ssl.count(fd) != 1) {
      return Err::invalid_argument;
    }
    auto ssl = impl->fd_to_ssl.at(fd);
    // TODO(bassosimone): add mocks and regress tests for OpenSSL.
    int ret = ::SSL_read(ssl, base, count);
    if (ret <= 0) {
      switch (::SSL_get_error(ssl, ret)) {
        case SSL_ERROR_ZERO_RETURN:
          // TODO(bassosimone): consider the issue of dirty shutdown.
          EMIT_DEBUG("netx_recv_nonblocking: zero return");
          return Err::eof;
        case SSL_ERROR_WANT_READ:
          EMIT_DEBUG("netx_recv_nonblocking: want read");
          return Err::ssl_want_read;
        case SSL_ERROR_WANT_WRITE:
          EMIT_DEBUG("netx_recv_nonblocking: want write");
          return Err::ssl_want_write;
        default:
          EMIT_DEBUG("netx_recv_nonblocking: default");
          return Err::ssl_generic;
      }
    }
    *actual = (Size)ret;
    return Err::none;
  }
#endif
  auto rv = sys_recv(fd, base, count);
  if (rv < 0) {
    assert(rv == -1);
    return netx_map_errno(sys_get_last_error());
  }
  if (rv == 0) {
    assert(count > 0);  // guaranteed by the above check
    return Err::eof;
  }
  *actual = (Size)rv;
  return Err::none;
}

Err Client::netx_recvn(Socket fd, void *base, Size count) noexcept {
  Size off = 0;
  while (off < count) {
    Size n = 0;
    if ((uintptr_t)base > UINTPTR_MAX - off) {
      return Err::value_too_large;
    }
    Err err = netx_recv(fd, ((char *)base) + off, count - off, &n);
    if (err != Err::none) {
      return err;
    }
    if (off > SizeMax - n) {
      return Err::value_too_large;
    }
    off += n;
  }
  return Err::none;
}

Err Client::netx_send(Socket fd, const void *base, Size count,
                      Size *actual) noexcept {
<<<<<<< HEAD
  auto err = Err::none;
  timeval tv{};
  tv.tv_sec = impl->settings.timeout;
again:
  if ((err = netx_send_nonblocking(fd, base, count, actual)) == Err::none) {
    return Err::none;
  }
  if (err == Err::ssl_want_read) {
    err = netx_wait_readable(fd, tv);
  } else if (err == Err::operation_would_block || err == Err::ssl_want_write) {
    err = netx_wait_writeable(fd, tv);
  }
  if (err == Err::none) {
    goto again;
=======
  auto err = netx_send_nonblocking(fd, base, count, actual);
  if (err != Err::operation_would_block) {
    return err;
  }
  err = netx_wait_writeable(fd, impl->settings.timeout);
  if (err != Err::none) {
    return err;
>>>>>>> e035f541
  }
  return err;
}

Err Client::netx_send_nonblocking(Socket fd, const void *base, Size count,
                                  Size *actual) noexcept {
  assert(base != nullptr && actual != nullptr);
  *actual = 0;
  if (count <= 0) {
    EMIT_WARNING(
        "netx_send: explicitly disallowing zero send; use netx_select() "
        "to check the state of a socket");
    return Err::invalid_argument;
  }
  sys_set_last_error(0);
#ifdef HAVE_OPENSSL
  if ((impl->settings.protocol_flags & protocol_flag_tls) != 0) {
    if (count > INT_MAX) {
      return Err::invalid_argument;
    }
    if (impl->fd_to_ssl.count(fd) != 1) {
      return Err::invalid_argument;
    }
    auto ssl = impl->fd_to_ssl.at(fd);
    // TODO(bassosimone): add mocks and regress tests for OpenSSL.
    int ret = ::SSL_write(ssl, base, count);
    if (ret <= 0) {
      ERR_print_errors_fp(stderr);
      fflush(stderr);
      switch (::SSL_get_error(ssl, ret)) {
        case SSL_ERROR_ZERO_RETURN:
          // TODO(bassosimone): consider the issue of dirty shutdown.
          return Err::eof;
        case SSL_ERROR_WANT_READ:
          return Err::ssl_want_read;
        case SSL_ERROR_WANT_WRITE:
          return Err::ssl_want_write;
        default:
          return Err::ssl_generic;
      }
    }
    *actual = (Size)ret;
    return Err::none;
  }
#endif
  auto rv = sys_send(fd, base, count);
  if (rv < 0) {
    assert(rv == -1);
    return netx_map_errno(sys_get_last_error());
  }
  // Send() should not return zero unless count is zero. So consider a zero
  // return value as an I/O error rather than EOF.
  if (rv == 0) {
    assert(count > 0);  // guaranteed by the above check
    return Err::io_error;
  }
  *actual = (Size)rv;
  return Err::none;
}

Err Client::netx_sendn(Socket fd, const void *base, Size count) noexcept {
  Size off = 0;
  while (off < count) {
    Size n = 0;
    if ((uintptr_t)base > UINTPTR_MAX - off) {
      return Err::value_too_large;
    }
    Err err = netx_send(fd, ((char *)base) + off, count - off, &n);
    if (err != Err::none) {
      return err;
    }
    if (off > SizeMax - n) {
      return Err::value_too_large;
    }
    off += n;
  }
  return Err::none;
}

Err Client::netx_resolve(const std::string &hostname,
                         std::vector<std::string> *addrs) noexcept {
  assert(addrs != nullptr);
  EMIT_DEBUG("netx_resolve: " << hostname);
  addrinfo hints{};
  hints.ai_socktype = SOCK_STREAM;
  hints.ai_flags |= AI_NUMERICHOST | AI_NUMERICSERV;
  addrinfo *rp = nullptr;
  constexpr const char *portno = "80";  // any port would do
  int rv = sys_getaddrinfo(hostname.data(), portno, &hints, &rp);
  if (rv != 0) {
    hints.ai_flags &= ~AI_NUMERICHOST;
    rv = sys_getaddrinfo(hostname.data(), portno, &hints, &rp);
    if (rv != 0) {
      EMIT_WARNING("getaddrinfo() failed: " << gai_strerror(rv));
      return netx_map_eai(rv);
    }
    // FALLTHROUGH
  }
  assert(rp);
  EMIT_DEBUG("getaddrinfo(): okay");
  Err result = Err::none;
  for (auto aip = rp; (aip); aip = aip->ai_next) {
    char address[NI_MAXHOST], port[NI_MAXSERV];
    // The following casts from `size_t` to `socklen_t` are safe for sure
    // because NI_MAXHOST and NI_MAXSERV are small values. To make sure this
    // assumption is correct, deploy the following static assertion. Here I am
    // using INT_MAX as upper bound since socklen_t SHOULD be `int`.
    static_assert(sizeof(address) <= INT_MAX && sizeof(port) <= INT_MAX,
                  "Wrong assumption about NI_MAXHOST or NI_MAXSERV");
    // Additionally on Windows there's a cast from size_t to socklen_t that
    // needs to be handled as we do above for getaddrinfo().
#ifdef _WIN32
    if (aip->ai_addrlen > sizeof(sockaddr_in6)) {
      EMIT_WARNING("unexpected size of aip->ai_addrlen");
      result = Err::value_too_large;
      break;
    }
#endif
    if (sys_getnameinfo(aip->ai_addr, (socklen_t)aip->ai_addrlen, address,
                        (socklen_t)sizeof(address), port,
                        (socklen_t)sizeof(port),
                        NI_NUMERICHOST | NI_NUMERICSERV) != 0) {
      EMIT_WARNING("unexpected getnameinfo() failure");
      result = Err::ai_generic;
      break;
    }
    addrs->push_back(address);  // we only care about address
    EMIT_DEBUG("- " << address);
  }
  sys_freeaddrinfo(rp);
  return result;
}

Err Client::netx_setnonblocking(Socket fd, bool enable) noexcept {
#ifdef _WIN32
  u_long lv = (enable) ? 1UL : 0UL;
  if (sys_ioctlsocket(fd, FIONBIO, &lv) != 0) {
    return netx_map_errno(sys_get_last_error());
  }
#else
  auto flags = sys_fcntl(fd, F_GETFL);
  if (flags < 0) {
    assert(flags == -1);
    return netx_map_errno(sys_get_last_error());
  }
  if (enable) {
    flags |= O_NONBLOCK;
  } else {
    flags &= ~O_NONBLOCK;
  }
  if (sys_fcntl(fd, F_SETFL, flags) != 0) {
    return netx_map_errno(sys_get_last_error());
  }
#endif
  return Err::none;
}

<<<<<<< HEAD
Err Client::netx_wait_readable(Socket fd, timeval tv) noexcept {
  std::set<Socket> v, vv;
  v.insert(fd);
  auto err = netx_select(std::move(v), {}, tv, nullptr, &vv);
  assert((err == Err::none && vv.size() == 1) || vv.size() <= 0);
  return err;
}

Err Client::netx_wait_writeable(Socket fd, timeval tv) noexcept {
  std::set<Socket> v, vv;
  v.insert(fd);
  auto err = netx_select({}, std::move(v), tv, nullptr, &vv);
  assert((err == Err::none && vv.size() == 1) || vv.size() <= 0);
  return err;
}

Err Client::netx_select(std::set<Socket> wantread, std::set<Socket> wantwrite,
                        timeval tv, std::set<Socket> *readable,
                        std::set<Socket> *writeable) noexcept {
  if (wantread.size() <= 0 && wantwrite.size() <= 0) {
    EMIT_WARNING("netx_select: you did not pass me any descriptor");
=======
static Err netx_wait(Client *client, Socket fd, Timeout timeout,
                     short expected_events) noexcept {
  pollfd pfd{};
  pfd.fd = fd;
  pfd.events |= expected_events;
  std::vector<pollfd> pfds;
  pfds.push_back(pfd);
  static_assert(sizeof(timeout) == sizeof(int), "Unexpected Timeout size");
  if (timeout > INT_MAX / 1000) {
    timeout = INT_MAX / 1000;
  }
  auto err = client->netx_poll(&pfds, timeout * 1000);
  assert((err == Err::none && (pfds[0].revents & expected_events) != 0) ||
         (err != Err::none && pfds[0].revents == 0));
  return err;
}

Err Client::netx_wait_readable(Socket fd, Timeout timeout) noexcept {
  return netx_wait(this, fd, timeout, POLLIN);
}

Err Client::netx_wait_writeable(Socket fd, Timeout timeout) noexcept {
  return netx_wait(this, fd, timeout, POLLOUT);
}

Err Client::netx_poll(std::vector<pollfd> *pfds, int timeout_msec) noexcept {
  if (pfds == nullptr) {
    EMIT_WARNING("netx_poll: passed a null vector of descriptors");
>>>>>>> e035f541
    return Err::invalid_argument;
  }
  int rv = 0;
#ifndef _WIN32
again:
#endif
#ifdef _WIN64
  // When compiling for Windows 64 we have the issue that WSAPoll second
  // argument is unsigned long but pfds->size() is size_t.
  if (pfds->size() > ULONG_MAX) {
    EMIT_WARNING("netx_poll: avoiding overflow");
    return Err::value_too_large;
  }
  rv = sys_poll(pfds->data(), (unsigned long)pfds->size(), timeout_msec);
#else
  rv = sys_poll(pfds->data(), pfds->size(), timeout_msec);
#endif
#ifdef _WIN32
  if (rv == SOCKET_ERROR) {
    return netx_map_errno(sys_get_last_error());
  }
#else
  if (rv < 0) {
    assert(rv == -1);
    auto err = netx_map_errno(sys_get_last_error());
    if (err == Err::interrupted) {
      goto again;
    }
    return err;
  }
#endif
<<<<<<< HEAD
    int rv = sys_select((int)(maxfd + 1), &readset, &writeset, nullptr, &tv);
    if (rv < 0) {
      assert(rv == -1);
      auto err = netx_map_errno(sys_get_last_error());
      if (err == Err::interrupted) {
        continue;
      }
      return err;
    }
    if (rv == 0) {
      return Err::timed_out;
    }
    for (auto fd : wantread) {
      if (FD_ISSET(fd, &readset) && readable != nullptr) {
        readable->insert(fd);
      }
    }
    for (auto fd : wantwrite) {
      if (FD_ISSET(fd, &writeset) && writeable != nullptr) {
        writeable->insert(fd);
      }
    }
    break;
=======
  if (rv == 0) {
    return Err::timed_out;
>>>>>>> e035f541
  }
  return Err::none;
}

Err Client::netx_shutdown_both(Socket fd) noexcept {
#ifdef HAVE_OPENSSL
  if ((impl->settings.protocol_flags & protocol_flag_tls) != 0) {
    if (impl->fd_to_ssl.count(fd) != 1) {
      return Err::invalid_argument;
    }
    auto ssl = impl->fd_to_ssl.at(fd);
    if (::SSL_shutdown(ssl) != 1) {
      // TODO(bassosimone): correctly process SSL error here.
      EMIT_WARNING("shutdown: SSL_shutdown: ");
      ERR_print_errors_fp(stderr);
      return Err::ssl_generic;
    }
  }
#endif
  if (sys_shutdown(fd, OS_SHUT_RDWR) != 0) {
    return netx_map_errno(sys_get_last_error());
  }
  return Err::none;
}

Err Client::netx_closesocket(Socket fd) noexcept {
#if HAVE_OPENSSL
  if ((impl->settings.protocol_flags & protocol_flag_tls) != 0) {
    if (impl->fd_to_ssl.count(fd) != 1) {
      return Err::invalid_argument;
    }
    ::SSL_free(impl->fd_to_ssl.at(fd));
    impl->fd_to_ssl.erase(fd);
  }
#endif
  if (sys_closesocket(fd) != 0) {
    return netx_map_errno(sys_get_last_error());
  }
  return Err::none;
}

// Dependencies (curl)

Verbosity Client::get_verbosity() const noexcept {
  return impl->settings.verbosity;
}

bool Client::query_mlabns_curl(const std::string &url, long timeout,
                               std::string *body) noexcept {
#ifdef HAVE_CURL
  Curl curl{this};
  if (!curl.method_get_maybe_socks5(  //
          impl->settings.socks5h_port, url, timeout, body)) {
    return false;
  }
  return true;
#else
  (void)url, (void)timeout, (void)body;
  EMIT_WARNING("cURL not compiled in; don't know how to get server");
  return false;
#endif
}

// Dependencies (libc)

#ifdef _WIN32
#define AS_OS_BUFFER(b) ((char *)b)
#define AS_OS_BUFFER_LEN(n) ((int)n)
#define OS_SSIZE_MAX INT_MAX
#define OS_EINVAL WSAEINVAL
#define AS_OS_OPTION_VALUE(x) ((char *)x)
#else
#define AS_OS_BUFFER(b) ((char *)b)
#define AS_OS_BUFFER_LEN(n) ((size_t)n)
#define OS_SSIZE_MAX SSIZE_MAX
#define OS_EINVAL EINVAL
#define AS_OS_OPTION_VALUE(x) ((void *)x)
#endif

int Client::sys_get_last_error() noexcept {
#ifdef _WIN32
  return GetLastError();
#else
  return errno;
#endif
}

void Client::sys_set_last_error(int err) noexcept {
#ifdef _WIN32
  SetLastError(err);
#else
  errno = err;
#endif
}

int Client::sys_getaddrinfo(const char *domain, const char *port,
                            const addrinfo *hints, addrinfo **res) noexcept {
  return ::getaddrinfo(domain, port, hints, res);
}

int Client::sys_getnameinfo(const sockaddr *sa, socklen_t salen, char *host,
                            socklen_t hostlen, char *serv, socklen_t servlen,
                            int flags) noexcept {
  return ::getnameinfo(sa, salen, host, hostlen, serv, servlen, flags);
}

void Client::sys_freeaddrinfo(addrinfo *aip) noexcept { ::freeaddrinfo(aip); }

Socket Client::sys_socket(int domain, int type, int protocol) noexcept {
  return (Socket)::socket(domain, type, protocol);
}

int Client::sys_connect(Socket fd, const sockaddr *sa, socklen_t len) noexcept {
  return ::connect(fd, sa, len);
}

Ssize Client::sys_recv(Socket fd, void *base, Size count) noexcept {
  if (count > OS_SSIZE_MAX) {
    sys_set_last_error(OS_EINVAL);
    return -1;
  }
  return (Ssize)::recv(fd, AS_OS_BUFFER(base), AS_OS_BUFFER_LEN(count), 0);
}

Ssize Client::sys_send(Socket fd, const void *base, Size count) noexcept {
  if (count > OS_SSIZE_MAX) {
    sys_set_last_error(OS_EINVAL);
    return -1;
  }
  return (Ssize)::send(fd, AS_OS_BUFFER(base), AS_OS_BUFFER_LEN(count), 0);
}

int Client::sys_shutdown(Socket fd, int shutdown_how) noexcept {
  return ::shutdown(fd, shutdown_how);
}

int Client::sys_closesocket(Socket fd) noexcept {
#ifdef _WIN32
  return ::closesocket(fd);
#else
  return ::close(fd);
#endif
}

#ifdef _WIN32
int Client::sys_poll(LPWSAPOLLFD fds, ULONG nfds, INT timeout) noexcept {
  return ::WSAPoll(fds, nfds, timeout);
}
#else
int Client::sys_poll(pollfd *fds, nfds_t nfds, int timeout) noexcept {
  return ::poll(fds, nfds, timeout);
}
#endif

long long Client::sys_strtonum(const char *s, long long minval,
                               long long maxval, const char **errp) noexcept {
  return ::strtonum(s, minval, maxval, errp);
}

#ifdef _WIN32
int Client::sys_ioctlsocket(Socket s, long cmd, u_long *argp) noexcept {
  return ::ioctlsocket(s, cmd, argp);
}
#else
int Client::sys_fcntl(Socket s, int cmd) noexcept { return ::fcntl(s, cmd); }
int Client::sys_fcntl(Socket s, int cmd, int arg) noexcept {
  return ::fcntl(s, cmd, arg);
}
#endif

int Client::sys_getsockopt(Socket socket, int level, int name, void *value,
                           socklen_t *len) noexcept {
  return ::getsockopt(socket, level, name, AS_OS_OPTION_VALUE(value), len);
}

}  // namespace libndt<|MERGE_RESOLUTION|>--- conflicted
+++ resolved
@@ -491,83 +491,36 @@
     auto begin = std::chrono::steady_clock::now();
     auto prev = begin;
     char buf[64000];
-    std::set<Socket> wantread, readable;
+    std::vector<pollfd> pfds;
     for (auto fd : dload_socks.sockets) {
-      wantread.insert(fd);
-    }
-    std::set<Socket> wantwrite, writeable;
+      pollfd pfd{};
+      pfd.fd = fd;
+      pfd.events |= POLLIN;
+      pfds.push_back(pfd);
+    }
     for (auto done = false; !done;) {
-<<<<<<< HEAD
-      timeval tv{};
-      tv.tv_usec = 250000;
-      // Implementation note: we copy both `wantread` and `wantwrite` rather
-      // than moving because in case of timeout we want to reuse them. Also
-      // remember that netx_select() clears `readable` and `writeable`.
-      auto err = netx_select(wantread, wantwrite, tv, &readable, &writeable);
-=======
-      std::vector<pollfd> pfds;
-      for (auto fd : dload_socks.sockets) {
-        pollfd pfd{};
-        pfd.fd = fd;
-        pfd.events |= POLLIN;
-        pfds.push_back(pfd);
-      }
       constexpr int timeout_msec = 250;
       auto err = netx_poll(&pfds, timeout_msec);
->>>>>>> e035f541
       if (err != Err::none && err != Err::timed_out) {
         EMIT_WARNING(
             "run_download: netx_poll() failed: " << sys_get_last_error());
         return false;
       }
-<<<<<<< HEAD
-      if (err == Err::none) {
-        // Implementation note: for robustness used a set such that any
-        // duplicate will be removed in the process of adding.
-        std::set<Socket> active;
-        active.insert(readable.begin(), readable.end());
-        active.insert(writeable.begin(), writeable.end());
-        for (auto fd : active) {
-          // Implementation note: if a socket is active, we need to remove it
-          // from our pollset to most likely re-add it later on EAGAIN.
-          Size n = 0;
-          auto err = netx_recv_nonblocking(fd, buf, sizeof(buf), &n);
-          switch (err) {
-            case Err::operation_would_block:
-            case Err::ssl_want_read:
-              err = Err::none;
-              wantread.insert(fd);
-              assert(n == 0);
-              break;
-            case Err::ssl_want_write:
-              err = Err::none;
-              wantwrite.insert(fd);
-              assert(n == 0);
-              break;
-            default:
-              break;
-          }
-          if (err != Err::none) {
-            EMIT_WARNING(
-                "run_download: netx_recv() failed: " << sys_get_last_error());
-            done = true;
-            break;
-          }
-          recent_data += (uint64_t)n;
-          total_data += (uint64_t)n;
-=======
       for (auto fd : pfds) {
-        if ((fd.revents & POLLIN) == 0) {
+        if ((fd.revents & (POLLIN|POLLOUT)) == 0) {
           continue;
         }
         Size n = 0;
         auto err = netx_recv_nonblocking(fd.fd, buf, sizeof(buf), &n);
-        if (err != Err::none) {
+        if (err == Err::operation_would_block || err == Err::ssl_want_read) {
+          fd.events = POLLIN;
+        } else if (err == Err::ssl_want_write) {
+          fd.events = POLLOUT;
+        } else if (err != Err::none) {
           EMIT_WARNING(
               "run_download: netx_recv() failed: " << sys_get_last_error());
           done = true;
           break;
->>>>>>> e035f541
         }
         recent_data += (uint64_t)n;
         total_data += (uint64_t)n;
@@ -705,79 +658,36 @@
     uint64_t total_data = 0;
     auto begin = std::chrono::steady_clock::now();
     auto prev = begin;
-    std::set<Socket> wantwrite, writeable;
+    std::vector<pollfd> pfds;
     for (auto fd : upload_socks.sockets) {
-      wantwrite.insert(fd);
-    }
-    std::set<Socket> wantread, readable;
+      pollfd pfd{};
+      pfd.fd = fd;
+      pfd.events |= POLLOUT;
+      pfds.push_back(pfd);
+    }
     for (auto done = false; !done;) {
-<<<<<<< HEAD
-      timeval tv{};
-      tv.tv_usec = 250000;
-      // Implementation note: we move both wantread and wantwrite such that they
-      // become empty. Also, netx_select() clears readable and writeable.
-      auto err = netx_select(std::move(readable), std::move(wantwrite), tv,
-                             &readable, &writeable);
-=======
-      std::vector<pollfd> pfds;
-      for (auto fd : upload_socks.sockets) {
-        pollfd pfd{};
-        pfd.fd = fd;
-        pfd.events |= POLLOUT;
-        pfds.push_back(pfd);
-      }
       constexpr int timeout_msec = 250;
       auto err = netx_poll(&pfds, timeout_msec);
->>>>>>> e035f541
       if (err != Err::none && err != Err::timed_out) {
         EMIT_WARNING(
             "run_upload: netx_poll() failed: " << sys_get_last_error());
         return false;
       }
-<<<<<<< HEAD
-      if (err == Err::none) {
-        // Implementation note: for robustness used a set such that any
-        // duplicate will be removed in the process of adding.
-        std::set<Socket> active;
-        active.insert(readable.begin(), readable.end());
-        active.insert(writeable.begin(), writeable.end());
-        for (auto fd : active) {
-          Size n = 0;
-          auto err = netx_send_nonblocking(fd, buf, sizeof(buf), &n);
-          switch (err) {
-            case Err::ssl_want_read:
-              err = Err::none;
-              wantread.insert(fd);
-              assert(n == 0);
-              break;
-            case Err::operation_would_block:
-            case Err::ssl_want_write:
-              err = Err::none;
-              wantwrite.insert(fd);
-              assert(n == 0);
-              break;
-            default:
-              break;
-          }
-          if (err != Err::none) {
-            if (err != Err::broken_pipe) {
-              EMIT_WARNING(
-                  "run_upload: netx_send() failed: " << sys_get_last_error());
-            }
-            done = true;
-            break;
-=======
       for (auto fd : pfds) {
-        if ((fd.revents & POLLOUT) == 0) {
+        if ((fd.revents & (POLLIN|POLLOUT)) == 0) {
           continue;
         }
         Size n = 0;
-        auto err = netx_send_nonblocking(fd.fd, buf, sizeof(buf), &n);
-        if (err != Err::none) {
+        auto err = netx_send_nonblocking(fd, buf, sizeof(buf), &n);
+        if (err == Err::ssl_want_read) {
+          fd.events = POLLIN;
+        } else if (err == Err::operation_would_block ||
+                   err == Err::ssl_want_write) {
+          fd.events = POLLOUT;
+        } else if (err != Err::none) {
           if (err != Err::broken_pipe) {
             EMIT_WARNING(
                 "run_upload: netx_send() failed: " << sys_get_last_error());
->>>>>>> e035f541
           }
           done = true;
           break;
@@ -1555,22 +1465,12 @@
 
 Err Client::netx_recv(Socket fd, void *base, Size count,
                       Size *actual) noexcept {
-<<<<<<< HEAD
   auto err = Err::none;
   timeval tv{};
   tv.tv_sec = impl->settings.timeout;
 again:
   if ((err = netx_recv_nonblocking(fd, base, count, actual)) == Err::none) {
     return Err::none;
-=======
-  auto err = netx_recv_nonblocking(fd, base, count, actual);
-  if (err != Err::operation_would_block) {
-    return err;
-  }
-  err = netx_wait_readable(fd, impl->settings.timeout);
-  if (err != Err::none) {
-    return err;
->>>>>>> e035f541
   }
   if (err == Err::operation_would_block || err == Err::ssl_want_read) {
     err = netx_wait_readable(fd, tv);
@@ -1660,7 +1560,6 @@
 
 Err Client::netx_send(Socket fd, const void *base, Size count,
                       Size *actual) noexcept {
-<<<<<<< HEAD
   auto err = Err::none;
   timeval tv{};
   tv.tv_sec = impl->settings.timeout;
@@ -1675,15 +1574,6 @@
   }
   if (err == Err::none) {
     goto again;
-=======
-  auto err = netx_send_nonblocking(fd, base, count, actual);
-  if (err != Err::operation_would_block) {
-    return err;
-  }
-  err = netx_wait_writeable(fd, impl->settings.timeout);
-  if (err != Err::none) {
-    return err;
->>>>>>> e035f541
   }
   return err;
 }
@@ -1841,29 +1731,6 @@
   return Err::none;
 }
 
-<<<<<<< HEAD
-Err Client::netx_wait_readable(Socket fd, timeval tv) noexcept {
-  std::set<Socket> v, vv;
-  v.insert(fd);
-  auto err = netx_select(std::move(v), {}, tv, nullptr, &vv);
-  assert((err == Err::none && vv.size() == 1) || vv.size() <= 0);
-  return err;
-}
-
-Err Client::netx_wait_writeable(Socket fd, timeval tv) noexcept {
-  std::set<Socket> v, vv;
-  v.insert(fd);
-  auto err = netx_select({}, std::move(v), tv, nullptr, &vv);
-  assert((err == Err::none && vv.size() == 1) || vv.size() <= 0);
-  return err;
-}
-
-Err Client::netx_select(std::set<Socket> wantread, std::set<Socket> wantwrite,
-                        timeval tv, std::set<Socket> *readable,
-                        std::set<Socket> *writeable) noexcept {
-  if (wantread.size() <= 0 && wantwrite.size() <= 0) {
-    EMIT_WARNING("netx_select: you did not pass me any descriptor");
-=======
 static Err netx_wait(Client *client, Socket fd, Timeout timeout,
                      short expected_events) noexcept {
   pollfd pfd{};
@@ -1892,7 +1759,6 @@
 Err Client::netx_poll(std::vector<pollfd> *pfds, int timeout_msec) noexcept {
   if (pfds == nullptr) {
     EMIT_WARNING("netx_poll: passed a null vector of descriptors");
->>>>>>> e035f541
     return Err::invalid_argument;
   }
   int rv = 0;
@@ -1924,34 +1790,8 @@
     return err;
   }
 #endif
-<<<<<<< HEAD
-    int rv = sys_select((int)(maxfd + 1), &readset, &writeset, nullptr, &tv);
-    if (rv < 0) {
-      assert(rv == -1);
-      auto err = netx_map_errno(sys_get_last_error());
-      if (err == Err::interrupted) {
-        continue;
-      }
-      return err;
-    }
-    if (rv == 0) {
-      return Err::timed_out;
-    }
-    for (auto fd : wantread) {
-      if (FD_ISSET(fd, &readset) && readable != nullptr) {
-        readable->insert(fd);
-      }
-    }
-    for (auto fd : wantwrite) {
-      if (FD_ISSET(fd, &writeset) && writeable != nullptr) {
-        writeable->insert(fd);
-      }
-    }
-    break;
-=======
   if (rv == 0) {
     return Err::timed_out;
->>>>>>> e035f541
   }
   return Err::none;
 }
