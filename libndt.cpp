// Part of Measurement Kit <https://measurement-kit.github.io/>.
// Measurement Kit is free software under the BSD license. See AUTHORS
// and LICENSE for more information on the copying conditions.

#include "libndt.hpp"

#ifndef _WIN32
#include <arpa/inet.h>   // IWYU pragma: keep
#include <sys/select.h>  // IWYU pragma: keep
#include <sys/socket.h>

#include <errno.h>
#include <limits.h>
#include <netdb.h>
#include <unistd.h>
#endif

#include <assert.h>
#include <string.h>

#include <algorithm>
#include <chrono>
#include <iomanip>
#include <iostream>
#include <memory>
#include <random>
#include <sstream>
#include <utility>
#include <vector>

#include "curlx.hpp"
#include "json.hpp"
#include "strtonum.h"

namespace measurement_kit {
namespace libndt {

// Private constants

constexpr auto max_loops = 256;

constexpr char msg_kickoff[] = "123456 654321";
constexpr size_t msg_kickoff_size = sizeof(msg_kickoff) - 1;

// Private utils

#define EMIT_WARNING(statements)                          \
  do {                                                    \
    if (impl->settings.verbosity >= verbosity::warning) { \
      std::stringstream ss;                               \
      ss << statements;                                   \
      on_warning(ss.str());                               \
    }                                                     \
  } while (0)

#define EMIT_INFO(statements)                          \
  do {                                                 \
    if (impl->settings.verbosity >= verbosity::info) { \
      std::stringstream ss;                            \
      ss << statements;                                \
      on_info(ss.str());                               \
    }                                                  \
  } while (0)

#define EMIT_DEBUG(statements)                          \
  do {                                                  \
    if (impl->settings.verbosity >= verbosity::debug) { \
      std::stringstream ss;                             \
      ss << statements;                                 \
      on_debug(ss.str());                               \
    }                                                   \
  } while (0)

#ifdef _WIN32
#define OS_ERROR_IS_EPIPE() (false)
#define OS_ERROR_IS_EINTR() (false)
#define OS_SHUT_RDWR SD_BOTH
#define AS_OS_SOCKET(s) ((SOCKET)s)
#else
#define OS_ERROR_IS_EPIPE() (errno == EPIPE)
#define OS_ERROR_IS_EINTR() (errno == EINTR)
#define OS_SHUT_RDWR SHUT_RDWR
#define AS_OS_SOCKET(s) ((int)s)
#endif

class Client::Impl {
 public:
  Socket sock = -1;
  std::vector<uint64_t> granted_suite;
  Settings settings;
};

static void random_printable_fill(char *buffer, size_t length) noexcept {
  static const std::string ascii =
      " !\"#$%&\'()*+,-./"          // before numbers
      "0123456789"                  // numbers
      ":;<=>?@"                     // after numbers
      "ABCDEFGHIJKLMNOPQRSTUVWXYZ"  // uppercase
      "[\\]^_`"                     // between upper and lower
      "abcdefghijklmnopqrstuvwxyz"  // lowercase
      "{|}~"                        // final
      ;
  std::random_device rd;
  std::mt19937 g(rd());
  for (size_t i = 0; i < length; ++i) {
    buffer[i] = ascii[g() % ascii.size()];
  }
}

static double compute_speed(uint64_t data, double elapsed) noexcept {
  return (elapsed > 0.0) ? ((data * 8.0) / 1000.0 / elapsed) : 0.0;
}

static std::string represent(std::string message) noexcept {
  bool printable = true;
  for (auto &c : message) {
    if (c < ' ' || c > '~') {
      printable = false;
      break;
    }
  }
  if (printable) {
    return message;
  }
  std::stringstream ss;
  ss << "binary([";
  for (auto &c : message) {
    if (c <= ' ' || c > '~') {
      ss << "<0x" << std::fixed << std::setw(2) << std::setfill('0')
         << std::hex << (unsigned)(uint8_t)c << ">";
    } else {
      ss << (char)c;
    }
  }
  ss << "])";
  return ss.str();
}

static std::string trim(std::string s) noexcept {
  auto pos = s.find_first_not_of(" \t");
  if (pos != std::string::npos) {
    s = s.substr(pos);
  }
  pos = s.find_last_not_of(" \t");
  if (pos != std::string::npos) {
    s = s.substr(0, pos + 1);
  }
  return s;
}

static bool emit_result(Client *client, std::string scope,
                        std::string message) noexcept {
  std::stringstream ss{message};
  std::string line;
  while ((std::getline(ss, line, '\n'))) {
    std::vector<std::string> keyval;
    std::string token;
    std::stringstream ss{line};
    while ((std::getline(ss, token, ':'))) {
      keyval.push_back(token);
    }
    if (keyval.size() != 2) {
      return false;
    }
    client->on_result(scope, trim(std::move(keyval[0])),
                      trim(std::move(keyval[1])));
  }
  return true;
}

class SocketVector {
 public:
  SocketVector(Client *c) noexcept;
  ~SocketVector() noexcept;
  Client *owner = nullptr;
  std::vector<Socket> sockets;
};

SocketVector::SocketVector(Client *c) noexcept : owner{c} {}

SocketVector::~SocketVector() noexcept {
  if (owner != nullptr) {
    for (auto &fd : sockets) {
      owner->closesocket(fd);
    }
  }
}

// Constructor and destructor

Client::Client() noexcept { impl.reset(new Client::Impl); }

Client::Client(Settings settings) noexcept : Client::Client() {
  std::swap(impl->settings, settings);
}

Client::~Client() noexcept {
  if (impl->sock != -1) {
    this->closesocket(impl->sock);
  }
}

// Top-level API

bool Client::run() noexcept {
  if (!query_mlabns()) {
    return false;
  }
  if (!connect()) {
    return false;
  }
  EMIT_INFO("connected to remote host");
  if (!send_login()) {
    return false;
  }
  EMIT_INFO("sent login message");
  if (!recv_kickoff()) {
    return false;
  }
  EMIT_INFO("received kickoff message");
  if (!wait_in_queue()) {
    return false;
  }
  EMIT_INFO("authorized to run test");
  if (!recv_version()) {
    return false;
  }
  EMIT_INFO("received server version");
  if (!recv_tests_ids()) {
    return false;
  }
  EMIT_INFO("received tests ids");
  if (!run_tests()) {
    return false;
  }
  EMIT_INFO("finished running tests; now reading summary data:");
  if (!recv_results_and_logout()) {
    return false;
  }
  EMIT_INFO("received logout message");
  if (!wait_close()) {
    return false;
  }
  EMIT_INFO("connection closed");
  return true;
}

void Client::on_warning(const std::string &msg) noexcept {
  std::clog << "[!] " << msg << std::endl;
}

void Client::on_info(const std::string &msg) noexcept {
  std::clog << msg << std::endl;
}

void Client::on_debug(const std::string &msg) noexcept {
  std::clog << "[D] " << msg << std::endl;
}

void Client::on_performance(uint8_t tid, uint8_t nflows,
                            uint64_t measured_bytes, double measured_interval,
                            double elapsed_time, double max_runtime) noexcept {
  auto speed = compute_speed(measured_bytes, measured_interval);
  EMIT_INFO("  [" << std::fixed << std::setprecision(0) << std::setw(2)
                  << std::right << (elapsed_time * 100.0 / max_runtime) << "%]"
                  << " elapsed: " << std::fixed << std::setprecision(3)
                  << std::setw(6) << elapsed_time << " s;"
                  << " test_id: " << (int)tid << " num_flows: " << (int)nflows
                  << " speed: " << std::setprecision(0) << std::setw(8)
                  << std::right << speed << " kbit/s");
}

void Client::on_result(std::string scope, std::string name,
                       std::string value) noexcept {
  EMIT_INFO("  - [" << scope << "] " << name << ": " << value);
}

void Client::on_server_busy(std::string msg) noexcept {
  EMIT_WARNING("server is busy: " << msg);
}

// High-level API

bool Client::query_mlabns() noexcept {
  if (!impl->settings.hostname.empty()) {
    EMIT_DEBUG("no need to query mlab-ns; we have hostname");
    return true;
  }
  std::string body;
  if (!query_mlabns_curl(  //
      impl->settings.mlabns_url, impl->settings.curl_timeout, &body)) {
    return false;
  }
  nlohmann::json json;
  try {
    json = nlohmann::json::parse(body);
  } catch (const nlohmann::json::exception &exc) {
    EMIT_WARNING("cannot parse JSON: " << exc.what());
    return false;
  }
  try {
    impl->settings.hostname = json.at("fqdn");
  } catch (const nlohmann::json::exception &exc) {
    EMIT_WARNING("cannot access FQDN field: " << exc.what());
    return false;
  }
  EMIT_INFO("discovered host: " << impl->settings.hostname);
  return true;
}

bool Client::connect() noexcept {
<<<<<<< HEAD
  return connect_tcp_maybe_socks5(settings.hostname, settings.port,
                                  &impl->sock);
=======
  return connect_tcp(impl->settings.hostname, impl->settings.port, &impl->sock);
>>>>>>> b8540dd9
}

bool Client::send_login() noexcept {
  return msg_write_login(ndt_version_compat);
}

bool Client::recv_kickoff() noexcept {
  char buf[msg_kickoff_size];
  Ssize tot = this->recvn(impl->sock, buf, sizeof (buf));
  if (tot <= 0) {
    EMIT_WARNING("recv_kickoff: recvn() failed: " << get_last_error());
    return false;
  }
  assert((Size)tot == sizeof (buf));
  if (memcmp(buf, msg_kickoff, sizeof(buf)) != 0) {
    EMIT_WARNING("recv_kickoff: invalid kickoff message");
    return false;
  }
  return true;
}

bool Client::wait_in_queue() noexcept {
  std::string message;
  if (!msg_expect(msg_srv_queue, &message)) {
    return false;
  }
  // There is consensus among NDT developers that modern NDT should not
  // wait in queue rather it should fail immediately.
  if (message != "0") {
    on_server_busy(std::move(message));
    return false;
  }
  return true;
}

bool Client::recv_version() noexcept {
  std::string message;
  if (!msg_expect(msg_login, &message)) {
    return false;
  }
  // TODO(bassosimone): validate version number?
  EMIT_DEBUG("server version: " << message);
  return true;
}

bool Client::recv_tests_ids() noexcept {
  std::string message;
  if (!msg_expect(msg_login, &message)) {
    return false;
  }
  std::istringstream ss{message};
  std::string cur;
  while ((std::getline(ss, cur, ' '))) {
    const char *errstr = nullptr;
    uint8_t tid = (uint8_t)this->strtonum(cur.data(), 1, 256, &errstr);
    if (errstr != nullptr) {
      EMIT_WARNING("recv_tests_ids: found invalid test-id: "
                   << cur.data() << " (error: " << errstr << ")");
      return false;
    }
    impl->granted_suite.push_back(tid);
  }
  return true;
}

bool Client::run_tests() noexcept {
  for (auto &tid : impl->granted_suite) {
    switch (tid) {
      case nettest::upload:
        EMIT_INFO("running upload test");
        if (!run_upload()) {
          return false;
        }
        break;
      case nettest::meta:
        EMIT_DEBUG("running meta test");  // don't annoy the user with this
        if (!run_meta()) {
          return false;
        }
        break;
      case nettest::download:
      case nettest::download_ext:
        EMIT_INFO("running download test");
        if (!run_download()) {
          return false;
        }
        break;
      default:
        EMIT_WARNING("run_tests(): unexpected test id");
        return false;
    }
  }
  return true;
}

bool Client::recv_results_and_logout() noexcept {
  for (auto i = 0; i < max_loops; ++i) {  // don't loop forever
    std::string message;
    uint8_t code = 0;
    if (!msg_read(&code, &message)) {
      return false;
    }
    if (code != msg_results && code != msg_logout) {
      EMIT_WARNING("recv_results_and_logout: unexpected message type");
      return false;
    }
    if (code == msg_logout) {
      return true;
    }
    if (!emit_result(this, "summary", std::move(message))) {
      return false;
    }
  }
  EMIT_WARNING("recv_results_and_logout: too many msg_results messages");
  return false;  // Too many loops
}

bool Client::wait_close() noexcept {
  fd_set readset;
  FD_ZERO(&readset);
  // In wait_close() regress test we call wait_close() with sock
  // equal to -1, which causes a segfault. For testability do not
  // reject the value but rather just ignore the socket.
  if (impl->sock >= 0) {
    FD_SET(AS_OS_SOCKET(impl->sock), &readset);
  }
  timeval tv{};
  tv.tv_sec = 1;
  // Note: cast to `int` safe because on Unix sockets are `int`s and on
  // Windows instead the first argment to select() is ignored.
  auto rv = this->select((int)impl->sock + 1, &readset, nullptr, nullptr, &tv);
  if (rv < 0 && !OS_ERROR_IS_EINTR()) {
    EMIT_WARNING("wait_close(): select() failed: " << get_last_error());
    return false;
  }
  if (rv <= 0) {
    EMIT_DEBUG("wait_close(): timeout or EINTR waiting for EOF on connection");
    (void)this->shutdown(impl->sock, OS_SHUT_RDWR);
    return true;  // be tolerant
  }
  char data;
  auto n = this->recv(impl->sock, &data, sizeof(data));
  if (n != 0) {
    EMIT_WARNING("wait_close(): server did not close connection");
    return false;
  }
  return true;
}

// Mid-level API

bool Client::run_download() noexcept {
  SocketVector dload_socks{this};
  std::string port;
  uint8_t nflows = 1;
  if (!msg_expect_test_prepare(&port, &nflows)) {
    return false;
  }

  for (uint8_t i = 0; i < nflows; ++i) {
    Socket sock = -1;
<<<<<<< HEAD
    if (!connect_tcp_maybe_socks5(settings.hostname, port, &sock)) {
=======
    if (!connect_tcp(impl->settings.hostname, port, &sock)) {
>>>>>>> b8540dd9
      break;
    }
    dload_socks.sockets.push_back(sock);
  }
  if (dload_socks.sockets.size() != nflows) {
    EMIT_WARNING("run_download: not all connect succeeded");
    return false;
  }

  if (!msg_expect_empty(msg_test_start)) {
    return false;
  }

  double client_side_speed = 0.0;
  {
    uint64_t recent_data = 0;
    uint64_t total_data = 0;
    auto begin = std::chrono::steady_clock::now();
    auto prev = begin;
    char buf[64000];
    for (auto done = false; !done;) {
      Socket maxsock = -1;
      fd_set set;
      FD_ZERO(&set);
      for (auto &fd : dload_socks.sockets) {
        assert(fd >= 0);
        FD_SET(AS_OS_SOCKET(fd), &set);
        maxsock = (std::max)(maxsock, fd);
      }
      timeval tv{};
      tv.tv_usec = 250000;
      // Cast to `int` safe as explained above.
      auto rv = this->select((int)maxsock + 1, &set, nullptr, nullptr, &tv);
      if (rv < 0 && !OS_ERROR_IS_EINTR()) {
        EMIT_WARNING("run_download: select() failed: " << get_last_error());
        return false;
      }
      if (rv > 0) {
        for (auto &fd : dload_socks.sockets) {
          if (FD_ISSET(fd, &set)) {
            Ssize n = this->recv(fd, buf, sizeof(buf));
            if (n < 0) {
              EMIT_WARNING("run_download: recv() failed: " << get_last_error());
              done = true;
              break;
            }
            if (n == 0) {
              EMIT_DEBUG("run_download: recv(): EOF");
              done = true;
              break;
            }
            recent_data += (uint64_t)n;
            total_data += (uint64_t)n;
          }
        }
      }
      auto now = std::chrono::steady_clock::now();
      std::chrono::duration<double> measurement_interval = now - prev;
      std::chrono::duration<double> elapsed = now - begin;
      if (measurement_interval.count() > 0.25) {
        on_performance(nettest::download, nflows, recent_data,
                       measurement_interval.count(), elapsed.count(),
                       impl->settings.max_runtime);
        recent_data = 0;
        prev = now;
      }
      if (elapsed.count() > impl->settings.max_runtime) {
        EMIT_WARNING("run_download(): running for too much time");
        done = true;
      }
    }
    for (auto &fd : dload_socks.sockets) {
      (void)this->shutdown(fd, OS_SHUT_RDWR);
    }
    auto now = std::chrono::steady_clock::now();
    std::chrono::duration<double> elapsed = now - begin;
    client_side_speed = compute_speed(total_data, elapsed.count());
  }

  {
    // TODO(bassosimone): emit this information.
    uint8_t code = 0;
    std::string message;
    if (!msg_read_legacy(&code, &message)) {  // legacy on purpose!
      return false;
    }
    if (code != msg_test_msg) {
      EMIT_WARNING("run_download: unexpected message type");
      return false;
    }
    EMIT_DEBUG("run_download: server computed speed: " << message);
  }

  if (!msg_write(msg_test_msg, std::to_string(client_side_speed))) {
    return false;
  }

  EMIT_INFO("reading summary web100 variables");
  for (auto i = 0; i < max_loops; ++i) {  // don't loop forever
    std::string message;
    uint8_t code = 0;
    if (!msg_read(&code, &message)) {
      return false;
    }
    if (code != msg_test_msg && code != msg_test_finalize) {
      EMIT_WARNING("run_download: unexpected message type");
      return false;
    }
    if (code == msg_test_finalize) {
      return true;
    }
    if (!emit_result(this, "web100", std::move(message))) {
      return false;
    }
  }

  EMIT_WARNING("run_download: too many msg_test_msg messages");
  return false;  // Too many loops
}

bool Client::run_meta() noexcept {
  if (!msg_expect_empty(msg_test_prepare)) {
    return false;
  }
  if (!msg_expect_empty(msg_test_start)) {
    return false;
  }

  for (auto &kv : impl->settings.metadata) {
    std::stringstream ss;
    ss << kv.first << ":" << kv.second;
    if (!msg_write(msg_test_msg, ss.str())) {
      return false;
    }
  }
  if (!msg_write(msg_test_msg, "")) {
    return false;
  }

  if (!msg_expect_empty(msg_test_finalize)) {
    return false;
  }

  return true;
}

bool Client::run_upload() noexcept {
  SocketVector upload_socks{this};
  char buf[8192];
  {
    auto begin = std::chrono::steady_clock::now();
    random_printable_fill(buf, sizeof(buf));
    auto now = std::chrono::steady_clock::now();
    std::chrono::duration<double> elapsed = now - begin;
    EMIT_DEBUG("run_upload(): time to fill random buffer: " << elapsed.count());
  }

  std::string port;
  uint8_t nflows = 1;
  if (!msg_expect_test_prepare(&port, &nflows)) {
    return false;
  }
  // TODO(bassosimone): implement C2S_EXT
  if (nflows != 1) {
    EMIT_WARNING("run_upload(): unexpected number of flows");
    return false;
  }

  {
    Socket sock = -1;
<<<<<<< HEAD
    if (!connect_tcp_maybe_socks5(settings.hostname, port, &sock)) {
=======
    if (!connect_tcp(impl->settings.hostname, port, &sock)) {
>>>>>>> b8540dd9
      return false;
    }
    upload_socks.sockets.push_back(sock);
  }

  if (!msg_expect_empty(msg_test_start)) {
    return false;
  }

  double client_side_speed = 0.0;
  {
    uint64_t recent_data = 0;
    uint64_t total_data = 0;
    auto begin = std::chrono::steady_clock::now();
    auto prev = begin;
    for (auto done = false; !done;) {
      Socket maxsock = -1;
      fd_set set;
      FD_ZERO(&set);
      for (auto &fd : upload_socks.sockets) {
        assert(fd >= 0);
        FD_SET(AS_OS_SOCKET(fd), &set);
        maxsock = (std::max)(maxsock, fd);
      }
      timeval tv{};
      tv.tv_usec = 250000;
      // Cast to `int` safe as explained above.
      auto rv = this->select((int)maxsock + 1, nullptr, &set, nullptr, &tv);
      if (rv < 0 && !OS_ERROR_IS_EINTR()) {
        EMIT_WARNING("run_upload: select() failed: " << get_last_error());
        return false;
      }
      if (rv > 0) {
        for (auto &fd : upload_socks.sockets) {
          if (FD_ISSET(fd, &set)) {
            Ssize n = this->send(fd, buf, sizeof(buf));
            if (n < 0) {
              if (!OS_ERROR_IS_EPIPE()) {
                EMIT_WARNING("run_upload: send() failed: " << get_last_error());
              }
              done = true;
              break;
            }
            recent_data += (uint64_t)n;
            total_data += (uint64_t)n;
          }
        }
      }
      auto now = std::chrono::steady_clock::now();
      std::chrono::duration<double> measurement_interval = now - prev;
      std::chrono::duration<double> elapsed = now - begin;
      if (measurement_interval.count() > 0.25) {
        on_performance(nettest::upload, nflows, recent_data,
                       measurement_interval.count(), elapsed.count(),
                       impl->settings.max_runtime);
        recent_data = 0;
        prev = now;
      }
      if (elapsed.count() > impl->settings.max_runtime) {
        EMIT_WARNING("run_upload(): running for too much time");
        done = true;
      }
    }
    for (auto &fd : upload_socks.sockets) {
      (void)this->shutdown(fd, OS_SHUT_RDWR);
    }
    auto now = std::chrono::steady_clock::now();
    std::chrono::duration<double> elapsed = now - begin;
    client_side_speed = compute_speed(total_data, elapsed.count());
    EMIT_DEBUG("run_upload: client computed speed: " << client_side_speed);
  }

  {
    std::string message;
    if (!msg_expect(msg_test_msg, &message)) {
      return false;
    }
    // TODO(bassosimone): emit this information
    EMIT_DEBUG("run_upload: server computed speed: " << message);
  }

  if (!msg_expect_empty(msg_test_finalize)) {
    return false;
  }

  return true;
}

// Low-level API

bool Client::connect_tcp_maybe_socks5(const std::string &hostname,
                                      const std::string &port,
                                      Socket *sock) noexcept {
  if (settings.socks5h_port.empty()) {
    return connect_tcp(hostname, port, sock);
  }
  if (!connect_tcp("127.0.0.1", settings.socks5h_port, sock)) {
    return false;
  }
  EMIT_INFO("socks5h: connected to proxy");
  // Implementation note: we're going to assume we're talking with tor on the
  // local host. This simplifies the implementation because we don't need to
  // buffer partial incoming messages or to deal with partially sent messages.
  //
  // We most likely don't need a more robust implementation. If we ever need
  // that, we can just implement `recvn()` and replace all the calls of `recv()`
  // below with calls to `recvn()`. Similarly, we can do for `send()`.
  {
    char auth_request[] = {
        5,  // version
        1,  // number of methods
        0   // "no auth" method
    };
    auto rv = this->send(*sock, auth_request, sizeof(auth_request));
    if (rv < 0) {
      EMIT_WARNING(
          "socks5h: cannot send auth_request: " << this->get_last_error());
      this->closesocket(*sock);
      *sock = -1;
      return false;
    }
    if ((Size)rv != sizeof(auth_request)) {
      EMIT_WARNING("socks5h: auth_request message truncated");
      this->closesocket(*sock);
      *sock = -1;
      return false;
    }
    EMIT_DEBUG("socks5h: sent auth request");
  }
  {
    char auth_response[2] = {
        0,  // version
        0   // method
    };
    auto rv = this->recv(*sock, auth_response, sizeof(auth_response));
    if (rv < 0) {
      EMIT_WARNING(
          "socks5h: cannot recv auth_response: " << this->get_last_error());
      this->closesocket(*sock);
      *sock = -1;
      return false;
    }
    if ((Size)rv != sizeof(auth_response)) {
      EMIT_WARNING("socks5h: auth_response: received less bytes than expected");
      this->closesocket(*sock);
      *sock = -1;
      return false;
    }
    constexpr uint8_t version = 5;
    if (auth_response[0] != version) {
      EMIT_WARNING("socks5h: received unexpected version number");
      this->closesocket(*sock);
      *sock = -1;
      return false;
    }
    constexpr uint8_t auth_method = 0;
    if (auth_response[1] != auth_method) {
      EMIT_WARNING("socks5h: received unexpected auth_method");
      this->closesocket(*sock);
      *sock = -1;
      return false;
    }
    EMIT_DEBUG("socks5h: authenticated with proxy");
  }
  {
    std::string connect_request;
    {
      std::stringstream ss;
      ss << (uint8_t)5;  // version
      ss << (uint8_t)1;  // CMD_CONNECT
      ss << (uint8_t)0;  // reserved
      ss << (uint8_t)3;  // ATYPE_DOMAINNAME
      if (hostname.size() > UINT8_MAX) {
        EMIT_WARNING("socks5h: hostname is too long");
        this->closesocket(*sock);
        *sock = -1;
        return false;
      }
      ss << (uint8_t)hostname.size();
      ss << hostname;
      uint16_t portno{};
      {
        const char *errstr = nullptr;
        portno = (uint16_t)this->strtonum(port.c_str(), 0, UINT16_MAX, &errstr);
        if (errstr != nullptr) {
          EMIT_WARNING("socks5h: invalid port number: " << errstr);
          this->closesocket(*sock);
          *sock = -1;
          return false;
        }
      }
      portno = htons(portno);
      ss << (uint8_t)((char *)&portno)[0] << (uint8_t)((char *)&portno)[1];
      connect_request = ss.str();
      EMIT_DEBUG("socks5h: connect_request: " << represent(connect_request));
    }
    auto rv = this->send(*sock, connect_request.data(), connect_request.size());
    if (rv < 0) {
      EMIT_WARNING(
          "socks5h: cannot send connect_request: " << this->get_last_error());
      this->closesocket(*sock);
      *sock = -1;
      return false;
    }
    if ((Size)rv != connect_request.size()) {
      EMIT_WARNING("socks5h: connect_request message truncated");
      this->closesocket(*sock);
      *sock = -1;
      return false;
    }
    EMIT_DEBUG("socks5h: sent connect request");
  }
  uint8_t atype = 0;
  {
    char connect_response_hdr[] = {
        0,  // version
        0,  // error
        0,  // reserved
        0   // type
    };
    auto rv = this->recv(  //
        *sock, connect_response_hdr, sizeof(connect_response_hdr));
    if (rv < 0) {
      EMIT_WARNING("socks5h: cannot recv connect_response_hdr: "
                   << this->get_last_error());
      this->closesocket(*sock);
      *sock = -1;
      return false;
    }
    if ((Size)rv != sizeof(connect_response_hdr)) {
      EMIT_WARNING(
          "socks5h: connect_response_hdr: received less bytes than expected");
      this->closesocket(*sock);
      *sock = -1;
      return false;
    }
    EMIT_DEBUG("socks5h: connect_response_hdr: "
               << represent(std::string{connect_response_hdr, (size_t)rv}));
    constexpr uint8_t version = 5;
    if (connect_response_hdr[0] != version) {
      EMIT_WARNING("socks5h: invalid message version");
      this->closesocket(*sock);
      *sock = -1;
      return false;
    }
    if (connect_response_hdr[1] != 0) {
      EMIT_WARNING("socks5h: connect() failed: "
                   << (unsigned)(uint8_t)connect_response_hdr[1]);
      this->closesocket(*sock);
      *sock = -1;
      return false;
    }
    if (connect_response_hdr[2] != 0) {
      EMIT_WARNING("socks5h: invalid reserved field");
      this->closesocket(*sock);
      *sock = -1;
      return false;
    }
    switch (connect_response_hdr[3]) {
      case 1:  // ipv4
      case 3:  // domain
      case 4:  // ipv6
        atype = connect_response_hdr[3];
        break;
      default:
        EMIT_WARNING("socks5h: invalid address type");
        this->closesocket(*sock);
        *sock = -1;
        return false;
    }
    EMIT_DEBUG("socks5h: got valid connect-response header");
  }
  {
    constexpr size_t connect_response_body_max = 1 +    // len
                                                 255 +  // max(domain)
                                                 2;     // port
    constexpr size_t connect_response_body_min = 1 +    // len
                                                 1 +    // min(domain)
                                                 2;     // port
    char connect_response_body[connect_response_body_max];
    auto rv = this->recv(  //
        *sock, connect_response_body, sizeof(connect_response_body));
    if (rv < 0) {
      EMIT_WARNING("socks5h: cannot recv connect_response_body: "
                   << this->get_last_error());
      this->closesocket(*sock);
      *sock = -1;
      return false;
    }
    EMIT_DEBUG("socks5h: connect_response_body: "
               << represent(std::string{connect_response_body, (size_t)rv}));
    if ((Size)rv < connect_response_body_min) {
      EMIT_WARNING("socks5h: connect_response_body is too short");
      this->closesocket(*sock);
      *sock = -1;
      return false;
    }
    Size expected = 0;
    switch (atype) {
      case 1:              // ipv4
        expected = 4 + 2;  // ipv4 + port
        break;
      case 3:                                         // domain
        expected = 1 + connect_response_body[0] + 2;  // len + str + port
        break;
      case 4:               // ipv6
        expected = 16 + 2;  // ipv6 + port
        break;
      default:
        assert(false);
    }
    if ((Size)rv != expected) {
      EMIT_WARNING("socks5h: connect_response_body of unexpected size");
      this->closesocket(*sock);
      *sock = -1;
      return false;
    }
    EMIT_DEBUG("socks5h: got valid connect-response body");
    // AFAICT tor returns a zeroed IP address, so there would be little point
    // in trying to print it, in our use case.
  }
  EMIT_INFO("socks5h: the proxy has successfully connected");
  return true;
}

bool Client::connect_tcp(const std::string &hostname, const std::string &port,
                         Socket *sock) noexcept {
  assert(sock != nullptr);
  if (*sock != -1) {
    EMIT_WARNING("socket already connected");
    return false;
  }
  // Implementation note: we could perform getaddrinfo() in one pass but having
  // a virtual API that resolves a hostname to a vector of IP addresses makes
  // life easier when you want to override hostname resolution, because you have
  // to reimplement a simpler method, compared to reimplementing getaddrinfo().
  std::vector<std::string> addresses;
  if (!resolve(hostname, &addresses)) {
    return false;
  }
  for (auto &addr : addresses) {
    addrinfo hints{};
    hints.ai_socktype = SOCK_STREAM;
    hints.ai_flags |= AI_NUMERICHOST | AI_NUMERICSERV;
    addrinfo *rp = nullptr;
    int rv = this->getaddrinfo(addr.data(), port.data(), &hints, &rp);
    if (rv != 0) {
      EMIT_WARNING("unexpected getaddrinfo() failure");
      return false;
    }
    assert(rp);
    for (auto aip = rp; (aip); aip = aip->ai_next) {
      *sock = this->socket(aip->ai_family, aip->ai_socktype, 0);
      if (*sock == -1) {
        EMIT_WARNING("socket() failed: " << get_last_error());
        continue;
      }
      // The following two lines ensure that casting `size_t` to
      // SockLen is safe because SockLen is `int` and the value of
      // the ai_addrlen field is always small enough.
      static_assert(sizeof(SockLen) == sizeof(int), "Wrong SockLen size");
      assert(aip->ai_addrlen <= INT_MAX);
      if (this->connect(*sock, aip->ai_addr, (SockLen)aip->ai_addrlen) == 0) {
        EMIT_DEBUG("connect(): okay");
        break;
      }
      EMIT_WARNING("connect() failed: " << get_last_error());
      this->closesocket(*sock);
      *sock = -1;
    }
    this->freeaddrinfo(rp);
    if (*sock != -1) {
      break;  // we have a connection!
    }
  }
  return *sock != -1;
}

bool Client::msg_write_login(const std::string &version) noexcept {
  static_assert(sizeof(impl->settings.test_suite) == 1, "test_suite too large");
  uint8_t code = 0;
  impl->settings.test_suite |= nettest::status | nettest::meta;
  if ((impl->settings.test_suite & nettest::middlebox)) {
    EMIT_WARNING("msg_write_login(): nettest::middlebox: not implemented");
    impl->settings.test_suite &= ~nettest::middlebox;
  }
  if ((impl->settings.test_suite & nettest::simple_firewall)) {
    EMIT_WARNING("msg_write_login(): nettest::simple_firewall: not implemented");
    impl->settings.test_suite &= ~nettest::simple_firewall;
  }
  if ((impl->settings.test_suite & nettest::upload_ext)) {
    EMIT_WARNING("msg_write_login(): nettest::upload_ext: not implemented");
    impl->settings.test_suite &= ~nettest::upload_ext;
  }
  std::string serio;
  if ((impl->settings.proto & protocol::json) == 0) {
    serio = std::string{(char *)&impl->settings.test_suite,
                        sizeof(impl->settings.test_suite)};
    code = msg_login;
  } else {
    code = msg_extended_login;
    nlohmann::json msg{
        {"msg", version},
        {"tests", std::to_string((unsigned)impl->settings.test_suite)},
    };
    try {
      serio = msg.dump();
    } catch (nlohmann::json::exception &) {
      EMIT_WARNING("msg_write_login: cannot serialize JSON");
      return false;
    }
  }
  assert(code != 0);
  if ((impl->settings.proto & protocol::websockets) != 0) {
    EMIT_WARNING("msg_write_login: websockets not supported");
    return false;
  }
  if (!msg_write_legacy(code, std::move(serio))) {
    return false;
  }
  return true;
}

// TODO(bassosimone): when we will implement WebSockets here, it may
// be useful to have an interface for reading/writing data and to use
// a different implementation depending on the actual protocol.
bool Client::msg_write(uint8_t code, std::string &&msg) noexcept {
  EMIT_DEBUG("msg_write: message to send: " << represent(msg));
  if ((impl->settings.proto & protocol::json) != 0) {
    nlohmann::json json;
    json["msg"] = msg;
    try {
      msg = json.dump();
    } catch (const nlohmann::json::exception &) {
      EMIT_WARNING("msg_write: cannot serialize JSON");
      return false;
    }
  }
  if ((impl->settings.proto & protocol::websockets) != 0) {
    EMIT_WARNING("msg_write: websockets not supported");
    return false;
  }
  if (!msg_write_legacy(code, std::move(msg))) {
    return false;
  }
  return true;
}

bool Client::msg_write_legacy(uint8_t code, std::string &&msg) noexcept {
  {
    EMIT_DEBUG("msg_write_legacy: raw message: " << represent(msg));
    EMIT_DEBUG("msg_write_legacy: message length: " << msg.size());
    char header[3];
    header[0] = code;
    if (msg.size() > UINT16_MAX) {
      EMIT_WARNING("msg_write: message too long");
      return false;
    }
    uint16_t len = (uint16_t)msg.size();
    len = htons(len);
    memcpy(&header[1], &len, sizeof(len));
    EMIT_DEBUG("msg_write_legacy: header[0] (type): " << (int)header[0]);
    EMIT_DEBUG("msg_write_legacy: header[1] (len-high): " << (int)header[1]);
    EMIT_DEBUG("msg_write_legacy: header[2] (len-low): " << (int)header[2]);
    Ssize tot = this->sendn(impl->sock, header, sizeof (header));
    if (tot <= 0) {
      EMIT_WARNING("msg_write_legacy: sendn() failed: " << get_last_error());
      return false;
    }
    assert((Size)tot == sizeof (header));
    EMIT_DEBUG("msg_write_legacy: sent message header");
  }
  if (msg.size() <= 0) {
    EMIT_DEBUG("msg_write_legacy: zero length message");
    return true;
  }
  Ssize tot = this->sendn(impl->sock, msg.data(), msg.size());
  if (tot <= 0) {
    EMIT_WARNING("msg_write_legacy: sendn() failed: " << get_last_error());
    return false;
  }
  assert((Size)tot == msg.size());
  EMIT_DEBUG("msg_write_legacy: sent message body");
  return true;
}

bool Client::msg_expect_test_prepare(std::string *pport,
                                     uint8_t *pnflows) noexcept {
  // Both download and upload tests send the same options vector containing
  // the port (non-extended case) and other parameters (otherwise). Currently
  // we only honour the port and the number of flows parameters.

  std::vector<std::string> options;
  {
    std::string message;
    if (!msg_expect(msg_test_prepare, &message)) {
      return false;
    }
    std::istringstream ss{message};
    std::string cur;
    while ((std::getline(ss, cur, ' '))) {
      options.push_back(cur);
    }
  }
  if (options.size() < 1) {
    EMIT_WARNING("msg_expect_test_prepare: not enough options in vector");
    return false;
  }

  std::string port;
  {
    const char *error = nullptr;
    (void)this->strtonum(options[0].data(), 1, UINT16_MAX, &error);
    if (error != nullptr) {
      EMIT_WARNING("msg_expect_test_prepare: cannot parse port");
      return false;
    }
    port = options[0];
  }

  // Here we are being liberal; in theory we should only accept the
  // extra parameters when the test is extended.
  //
  // Also, we do not parse fields that we don't use.

  uint8_t nflows = 1;
  if (options.size() >= 6) {
    const char *error = nullptr;
    nflows = (uint8_t)this->strtonum(options[5].c_str(), 1, 16, &error);
    if (error != nullptr) {
      EMIT_WARNING("msg_expect_test_prepare: cannot parse num-flows");
      return false;
    }
  }

  *pport = port;
  *pnflows = nflows;
  return true;
}

bool Client::msg_expect_empty(uint8_t expected_code) noexcept {
  std::string s;
  if (!msg_expect(expected_code, &s)) {
    return false;
  }
  if (s != "") {
    EMIT_WARNING("msg_expect_empty: non-empty body");
    return false;
  }
  return true;
}

bool Client::msg_expect(uint8_t expected_code, std::string *s) noexcept {
  assert(s != nullptr);
  uint8_t code = 0;
  if (!msg_read(&code, s)) {
    return false;
  }
  if (code != expected_code) {
    EMIT_WARNING("msg_expect: unexpected message type");
    return false;
  }
  return true;
}

bool Client::msg_read(uint8_t *code, std::string *msg) noexcept {
  assert(code != nullptr && msg != nullptr);
  std::string s;
  if ((impl->settings.proto & protocol::websockets) != 0) {
    EMIT_WARNING("msg_read: websockets not supported");
    return false;
  }
  if (!msg_read_legacy(code, &s)) {
    return false;
  }
  if ((impl->settings.proto & protocol::json) == 0) {
    std::swap(s, *msg);
  } else {
    nlohmann::json json;
    try {
      json = nlohmann::json::parse(s);
    } catch (const nlohmann::json::exception &) {
      EMIT_WARNING("msg_read: cannot parse JSON");
      return false;
    }
    try {
      *msg = json.at("msg");
    } catch (const nlohmann::json::exception &) {
      EMIT_WARNING("msg_read: cannot find 'msg' field");
      return false;
    }
  }
  EMIT_DEBUG("msg_read: message: " << represent(*msg));
  return true;
}

bool Client::msg_read_legacy(uint8_t *code, std::string *msg) noexcept {
  assert(code != nullptr && msg != nullptr);
  uint16_t len = 0;
  {
    char header[3];
    Ssize tot = this->recvn(impl->sock, header, sizeof (header));
    if (tot <= 0) {
      EMIT_WARNING("msg_read_legacy: recvn() failed: " << get_last_error());
      return false;
    }
    assert((Size)tot == sizeof (header));
    EMIT_DEBUG("msg_read_legacy: header[0] (type): " << (int)header[0]);
    EMIT_DEBUG("msg_read_legacy: header[1] (len-high): " << (int)header[1]);
    EMIT_DEBUG("msg_read_legacy: header[2] (len-low): " << (int)header[2]);
    *code = header[0];
    memcpy(&len, &header[1], sizeof(len));
    len = ntohs(len);
    EMIT_DEBUG("msg_read_legacy: message length: " << len);
  }
  if (len <= 0) {
    EMIT_DEBUG("msg_read_legacy: zero length message");
    *msg = "";
    return true;
  }
  // Allocating a unique pointer and then copying into a string seems better
  // than resizing() `msg` (because that appends zero characters to the end
  // of it). Returning something more buffer-like than a string might be better
  // for efficiency but NDT messages are generally small, and the performance
  // critical path is certainly not the one with control messages.
  std::unique_ptr<char[]> buf{new char[len]};
  Ssize tot = this->recvn(impl->sock, buf.get(), len);
  if (tot <= 0) {
    EMIT_WARNING("msg_read_legacy: recvn() failed: " << get_last_error());
    return false;
  }
  assert((Size)tot == len);
  *msg = std::string{buf.get(), len};
  EMIT_DEBUG("msg_read_legacy: raw message: " << represent(*msg));
  return true;
}

// Utilities for low-level

#ifdef _WIN32
#define OS_SSIZE_MAX INT_MAX
#define OS_EINVAL WSAEINVAL
#else
#define OS_SSIZE_MAX SSIZE_MAX
#define OS_EINVAL EINVAL
#endif

Ssize Client::recvn(Socket fd, void *base, Size count) noexcept {
  if (count > OS_SSIZE_MAX) {
    set_last_error(OS_EINVAL);
    return -1;
  }
  Size off = 0;
  while (off < count) {
    Ssize n = this->recv(fd, ((char *)base) + off, count - off);
    if (n <= 0) {
      return n; // either return full success or error, ignore partial recv
    }
    off += (Size)n;
  }
  return (Ssize)off; // cast okay because of the initial check
}

Ssize Client::sendn(Socket fd, const void *base, Size count) noexcept {
  if (count > OS_SSIZE_MAX) {
    set_last_error(OS_EINVAL);
    return -1;
  }
  Size off = 0;
  while (off < count) {
    Ssize n = this->send(fd, ((char *)base) + off, count - off);
    if (n <= 0) {
      return n; // either return full success or error, ignore partial send
    }
    off += (Size)n;
  }
  return (Ssize)off; // cast okay because of the initial check
}

bool Client::resolve(const std::string &hostname,
                     std::vector<std::string> *addrs) noexcept {
  assert(addrs != nullptr);
  EMIT_DEBUG("resolve: " << hostname);
  addrinfo hints{};
  hints.ai_socktype = SOCK_STREAM;
  hints.ai_flags |= AI_NUMERICHOST | AI_NUMERICSERV;
  addrinfo *rp = nullptr;
  constexpr const char *portno = "80";  // any port would do
  int rv = this->getaddrinfo(hostname.data(), portno, &hints, &rp);
  if (rv != 0) {
    hints.ai_flags &= ~AI_NUMERICHOST;
    rv = this->getaddrinfo(hostname.data(), portno, &hints, &rp);
    if (rv != 0) {
      EMIT_WARNING("getaddrinfo() failed: " << gai_strerror(rv));
      return false;
    }
    // FALLTHROUGH
  }
  assert(rp);
  EMIT_DEBUG("getaddrinfo(): okay");
  auto result = true;
  for (auto aip = rp; (aip); aip = aip->ai_next) {
    char address[NI_MAXHOST], port[NI_MAXSERV];
    // The following two lines ensure that casting `size_t` to
    // SockLen is safe because SockLen is `int` and the value of
    // the ai_addrlen field is always small enough.
    static_assert(sizeof(SockLen) == sizeof(int), "Wrong SockLen size");
    assert(sizeof(address) <= INT_MAX && sizeof(port) <= INT_MAX);
    if (this->getnameinfo(aip->ai_addr, (SockLen)aip->ai_addrlen, address,
                          (SockLen)sizeof(address), port, (SockLen)sizeof(port),
                          NI_NUMERICHOST | NI_NUMERICSERV) != 0) {
      EMIT_WARNING("unexpected getnameinfo() failure");
      result = false;
      break;
    }
    addrs->push_back(address);  // we only care about address
    EMIT_DEBUG("- " << address);
  }
  this->freeaddrinfo(rp);
  return result;
}

// Dependencies (curl)

bool Client::query_mlabns_curl(const std::string &url, long timeout,
                               std::string *body) noexcept {
#ifdef HAVE_CURL
  std::string err = "";
  if (!Curl{}.method_get_maybe_socks5(  //
          settings.socks5h_port, url, timeout, body, &err)) {
    EMIT_WARNING("cannot query mlabns: " << err);
    return false;
  }
  return true;
#else
  (void)url, (void)timeout, (void)body;
  EMIT_WARNING("cURL not compiled in; don't know how to get server");
  return false;
#endif
}

// Dependencies (libc)

#ifdef _WIN32
#define AS_OS_SOCKLEN(n) ((int)n)
#define AS_OS_BUFFER(b) ((char *)b)
#define AS_OS_BUFFER_LEN(n) ((int)n)
#else
#define AS_OS_SOCKLEN(n) ((socklen_t)n)
#define AS_OS_BUFFER(b) ((char *)b)
#define AS_OS_BUFFER_LEN(n) ((size_t)n)
#endif

int Client::get_last_error() noexcept {
#ifdef _WIN32
  return GetLastError();
#else
  return errno;
#endif
}

void Client::set_last_error(int err) noexcept {
#ifdef _WIN32
  SetLastError(err);
#else
  errno = err;
#endif
}

int Client::getaddrinfo(const char *domain, const char *port,
                        const addrinfo *hints, addrinfo **res) noexcept {
  return ::getaddrinfo(domain, port, hints, res);
}

int Client::getnameinfo(const sockaddr *sa, SockLen salen, char *host,
                        SockLen hostlen, char *serv, SockLen servlen,
                        int flags) noexcept {
  return ::getnameinfo(sa, salen, host, hostlen, serv, servlen, flags);
}

void Client::freeaddrinfo(addrinfo *aip) noexcept { ::freeaddrinfo(aip); }

Socket Client::socket(int domain, int type, int protocol) noexcept {
  return (Socket)::socket(domain, type, protocol);
}

int Client::connect(Socket fd, const sockaddr *sa, SockLen len) noexcept {
  return ::connect(AS_OS_SOCKET(fd), sa, AS_OS_SOCKLEN(len));
}

Ssize Client::recv(Socket fd, void *base, Size count) noexcept {
  if (count > OS_SSIZE_MAX) {
    set_last_error(OS_EINVAL);
    return -1;
  }
  return (Ssize)::recv(AS_OS_SOCKET(fd), AS_OS_BUFFER(base),
                       AS_OS_BUFFER_LEN(count), 0);
}

Ssize Client::send(Socket fd, const void *base, Size count) noexcept {
  if (count > OS_SSIZE_MAX) {
    set_last_error(OS_EINVAL);
    return -1;
  }
  return (Ssize)::send(AS_OS_SOCKET(fd), AS_OS_BUFFER(base),
                       AS_OS_BUFFER_LEN(count), 0);
}

int Client::shutdown(Socket fd, int how) noexcept {
  return ::shutdown(AS_OS_SOCKET(fd), how);
}

int Client::closesocket(Socket fd) noexcept {
#ifdef _WIN32
  return ::closesocket(AS_OS_SOCKET(fd));
#else
  return ::close(AS_OS_SOCKET(fd));
#endif
}

int Client::select(int numfd, fd_set *readset, fd_set *writeset,
                   fd_set *exceptset, timeval *timeout) noexcept {
  return ::select(numfd, readset, writeset, exceptset, timeout);
}

long long Client::strtonum(const char *s, long long minval, long long maxval,
                           const char **errp) noexcept {
  return ::strtonum(s, minval, maxval, errp);
}

}  // namespace libndt
}  // namespace measurement_kit<|MERGE_RESOLUTION|>--- conflicted
+++ resolved
@@ -309,12 +309,9 @@
 }
 
 bool Client::connect() noexcept {
-<<<<<<< HEAD
-  return connect_tcp_maybe_socks5(settings.hostname, settings.port,
+  return connect_tcp_maybe_socks5(impl->settings.hostname,
+                                  impl->settings.port,
                                   &impl->sock);
-=======
-  return connect_tcp(impl->settings.hostname, impl->settings.port, &impl->sock);
->>>>>>> b8540dd9
 }
 
 bool Client::send_login() noexcept {
@@ -476,11 +473,7 @@
 
   for (uint8_t i = 0; i < nflows; ++i) {
     Socket sock = -1;
-<<<<<<< HEAD
-    if (!connect_tcp_maybe_socks5(settings.hostname, port, &sock)) {
-=======
-    if (!connect_tcp(impl->settings.hostname, port, &sock)) {
->>>>>>> b8540dd9
+    if (!connect_tcp_maybe_socks5(impl->settings.hostname, port, &sock)) {
       break;
     }
     dload_socks.sockets.push_back(sock);
@@ -651,11 +644,7 @@
 
   {
     Socket sock = -1;
-<<<<<<< HEAD
-    if (!connect_tcp_maybe_socks5(settings.hostname, port, &sock)) {
-=======
-    if (!connect_tcp(impl->settings.hostname, port, &sock)) {
->>>>>>> b8540dd9
+    if (!connect_tcp_maybe_socks5(impl->settings.hostname, port, &sock)) {
       return false;
     }
     upload_socks.sockets.push_back(sock);
