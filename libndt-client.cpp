--- conflicted
+++ resolved
@@ -43,13 +43,8 @@
 
 int main(int, char **argv) {
   libndt::Settings settings;
-<<<<<<< HEAD
-  settings.verbosity = libndt::verbosity_quiet;
-  // You need to enable tests explicitly:
-=======
   settings.verbosity = libndt::verbosity_info;
-  // you need to enable tests explicitly
->>>>>>> e6162000
+  // You need to enable tests explicitly
   settings.nettest_flags = libndt::NettestFlags{0};
 
   {
