--- conflicted
+++ resolved
@@ -378,22 +378,14 @@
   // Pauses until the socket becomes writeable.
   virtual Err netx_wait_writeable(Socket, Timeout timeout) noexcept;
 
-<<<<<<< HEAD
-  // Simplified wrapper for select that deals with EINTR and FD_SETSIZE.
-  virtual Err netx_select(std::set<Socket> wantread,
-                          std::set<Socket> wantwrite, timeval timeout,
-                          std::set<Socket> *readable,
-                          std::set<Socket> *writeable) noexcept;
+  // Main function for dealing with I/O patterned after poll(2).
+  virtual Err netx_poll(std::vector<pollfd> *fds, int timeout_msec) noexcept;
 
   // Shutdown both ends of a socket.
   virtual Err netx_shutdown_both(Socket fd) noexcept;
 
   // Close a socket.
   virtual Err netx_closesocket(Socket fd) noexcept;
-=======
-  // Main function for dealing with I/O patterned after poll(2).
-  virtual Err netx_poll(std::vector<pollfd> *fds, int timeout_msec) noexcept;
->>>>>>> e035f541
 
   // Dependencies (cURL)
 
