// Part of Measurement Kit <https://measurement-kit.github.io/>.
// Measurement Kit is free software under the BSD license. See AUTHORS
// and LICENSE for more information on the copying conditions.
#ifndef MEASUREMENT_KIT_LIBNDT_LIBNDT_HPP
#define MEASUREMENT_KIT_LIBNDT_LIBNDT_HPP

/// \file libndt.hpp
///
/// \brief Public header of measurement-kit/libndt. The basic usage is a simple
/// as creating a `libndt::Client c` instance and then calling `c.run()`. More
/// advanced usage may require you to create a subclass of `libndt::Client` and
/// override specific virtual methods to customize the behaviour.
///
/// \remark As a general rule, what is not documented using Doxygen comments
/// inside of this file is considered either internal or experimental. We
/// recommend you to only use documented interfaces.
///
/// \see https://github.com/ndt-project/ndt/wiki/NDTProtocol.
///
/// Usage example:
///
/// ```
/// measurement_kit::libndt::Client client;
/// client.run();
/// ```

#ifndef _WIN32
#include <sys/select.h>
#include <sys/socket.h>
#else
#include <winsock2.h>
#include <ws2tcpip.h>
#endif

#ifndef _WIN32
#include <netdb.h>
#endif
#include <stddef.h>
#include <stdint.h>  // IWYU pragma: export

#include <map>
#include <memory>
#include <string>
#include <vector>

/// Contains measurement-kit code.
namespace measurement_kit {

/// Contains measurement-kit/libndt code.
namespace libndt {

/// Contains version constants. You can use the constants defined in this
/// namespace at compile time to check whether the version of libndt you
/// are compiling against matches your expectations.
namespace version {

/// Major API version number of measurement-kit/libndt.
constexpr uint64_t api_major = 0;

/// Minor API version number of measurement-kit/libndt.
constexpr uint64_t api_minor = 23;

/// Patch API version number of measurement-kit/libndt.
constexpr uint64_t api_patch = 0;

}  // namespace version

/// Contains nettests identifiers. You can run multiple nettests as part of
/// a single NDT transaction with a NDT server. To specify what nettests you
/// want to run, modify Settings::test_suite accordingly, by using the
/// constants contained inside of this namespace.
namespace nettest {

constexpr uint8_t middlebox = 1U << 0;

/// The upload net test.
constexpr uint8_t upload = 1U << 1;

/// The download net test.
constexpr uint8_t download = 1U << 2;

constexpr uint8_t simple_firewall = 1U << 3;

constexpr uint8_t status = 1U << 4;

constexpr uint8_t meta = 1U << 5;

constexpr uint8_t upload_ext = 1U << 6;

/// The multi-stream download net test.
constexpr uint8_t download_ext = 1U << 7;

}  // namespace nettest

/// Constants used to control verbosity. You can pass these constants to
/// Settings::verbosity to control the verbosity level.
namespace verbosity {

/// Do not emit any log message.
constexpr uint64_t quiet = 0;

/// Emit only warning messages.
constexpr uint64_t warning = 1;

/// Emit warning and informational messages.
constexpr uint64_t info = 2;

/// Emit all log messages.
constexpr uint64_t debug = 3;

}  // namespace verbosity

constexpr const char *ndt_version_compat = "v3.7.0";

/// Type containing the size of something.
using Size = uint64_t;

/// Type containing the signed size of something.
using Ssize = int64_t;

/// Type wide enough to contain a socket.
using Socket = int64_t;

/// Type wide enough to contain `socklen_t`.
using SockLen = int;

/// Contains flags definiting what protocol to use. Historically NDT used a
/// binary, cleartext protocol for communicating with the server. Historically
/// messages were raw strings framed using the binary framing.
namespace protocol {

/// When this flag is set we use JSON messages. This specifically means that
/// we send and receive JSON messages (as opposed to raw strings).
constexpr uint64_t json = (1 << 0);

/// When this flag is set we use TLS. This specifically means that we will
/// use TLS channels for the control and the measurement connections.
constexpr uint64_t tls = (1 << 1);

/// When this flag is set we use WebSockets. This specifically means that
/// we use the WebSockets framing (as opposed to the original binary framing).
constexpr uint64_t websockets = (1 << 2);

}  // namespace protocol

enum class Err;  // Forward declaration (see bottom of this file)

/// NDT client settings. If you do not customize the settings when creating
/// a Client, the defaults listed below will be used instead.
class Settings {
 public:
  /// URL to be used to query the mlab-ns service. If you specify an explicit
  /// hostname, mlab-ns won't be used.
  std::string mlabns_url = "https://mlab-ns.appspot.com/ndt";

  /// cURL timeout used when querying mlab-ns. If you specify an explicit
  /// hostname, mlab-ns won't be used.
  long curl_timeout = 3 /* seconds */;

  /// Host name of the NDT server to use. If this is left blank (the default),
  /// we will use mlab-ns to discover a nearby server.
  std::string hostname;

  /// Port of the NDT server to use.
  std::string port = "3001";

  /// The tests you want to run with the NDT server.
  uint8_t test_suite = nettest::download;

  /// Verbosity of the client. By default no message is emitted. Set to other
  /// values to get more messages (useful when debugging).
  uint64_t verbosity = verbosity::quiet;

  /// Metadata to include in the server side logs. By default we just identify
  /// the NDT version and the application.
  std::map<std::string, std::string> metadata{
      {"client.version", ndt_version_compat},
      {"client.application", "measurement-kit/libndt"},
  };

  /// Type of NDT protocol that you want to use. Depending on the requested
  /// protocol, you may need to change also the port. By default, NDT listens
  /// on port 3001 for in-clear communications and port 3010 for TLS ones.
  uint64_t proto = 0;

  /// Maximum time for which a nettest (i.e. download) is allowed to run. After
  /// this time has elapsed, the code will stop downloading (or uploading). It
  /// is meant as a safeguard to prevent the test for running for much more time
  /// than anticipated, due to buffering and/or changing network conditions.
  double max_runtime = 14 /* seconds */;

  /// SOCKSv5h port to use for tunnelling traffic using, e.g., Tor. If non
  /// empty, all DNS and TCP traffic should be tunnelled over such port.
  std::string socks5h_port;
};

/// NDT client. In the typical usage, you just need to construct a Client,
/// optionally providing settings, and to call the run() method. More advanced
/// usage may require you to override methods in a subclass to customize the
/// default behavior. E.g., you may want to customize `recv` and `send`
/// to record when data is received and sent to the other endpoint.
class Client {
 public:
  // Implementation note: this is the classic implementation of the pimpl
  // pattern where we use a unique pointer, constructor and destructor are
  // defined in the ndt.cpp file so the code compiles, and copy/move
  // constructors and operators are not defined, thus resulting deleted.
  //
  // See <https://herbsutter.com/gotw/_100/>.

  /// Constructs a Client with default settings.
  Client() noexcept;

  /// Constructs a Client with the specified @p settings.
  explicit Client(Settings settings) noexcept;

  /// Destroys a Client.
  virtual ~Client() noexcept;

  /// Runs a NDT test using the configured (or default) settings.
  bool run() noexcept;

  /// Called when a warning message is emitted. The default behavior is to write
  /// the warning onto the `std::clog` standard stream.
  virtual void on_warning(const std::string &s) noexcept;

  /// Called when an informational message is emitted. The default behavior is
  /// to write the warning onto the `std::clog` standard stream.
  virtual void on_info(const std::string &s) noexcept;

  /// Called when a debug message is emitted. The default behavior is
  /// to write the warning onto the `std::clog` standard stream.
  virtual void on_debug(const std::string &s) noexcept;

  /// Called to inform you about the measured speed. The default behavior is
  /// to write the provided information as an info message. @param tid is either
  /// nettest_download or nettest_upload. @param nflows is the number of flows
  /// that we're using. @param measured_bytes is the number of bytes received
  /// or sent since the previous measurement. @param measurement_interval is the
  /// number of seconds elapsed since the previous measurement. @param elapsed
  /// is the number of seconds elapsed since the beginning of the nettest.
  /// @param max_runtime is the maximum runtime of this nettest, as copied from
  /// the Settings. @remark By dividing @p elapsed by @p max_runtime, you can
  /// get the percentage of completion of the current nettest. @remark We
  /// provide you with @p tid, so you know whether the nettest is downloading
  /// bytes from the server or uploading bytes to the server.
  virtual void on_performance(uint8_t tid, uint8_t nflows,
                              uint64_t measured_bytes,
                              double measurement_interval, double elapsed,
                              double max_runtime) noexcept;

  /// Called to provide you with NDT results. The default behavior is
  /// to write the provided information as an info message. @param scope is
  /// either "web100", when we're passing you Web 100 variables, "tcp_info" when
  /// we're passing you TCP info variables, or "summary" when we're passing you
  /// summary variables. @param name is the name of the variable. @param value
  /// is the variable value (variables are typically int, float, or string).
  virtual void on_result(std::string scope, std::string name,
                         std::string value) noexcept;

  /// Called when the server is busy. The default behavior is to write a
  /// warning message. @param msg is the reason why the server is busy, encoded
  /// according to the NDT protocol.
  virtual void on_server_busy(std::string msg) noexcept;

  /*
               _        __             _    _ _                _
   ___ _ _  __| |  ___ / _|  _ __ _  _| |__| (_)__   __ _ _ __(_)
  / -_) ' \/ _` | / _ \  _| | '_ \ || | '_ \ | / _| / _` | '_ \ |
  \___|_||_\__,_| \___/_|   | .__/\_,_|_.__/_|_\__| \__,_| .__/_|
                            |_|                          |_|
  */
  // If you're just interested to use measurement-kit/libndt, you can stop
  // reading right here. All the remainder of this file is not documented on
  // purpose and contains functionality that you'll typically don't care about
  // unless you're looking into heavily customizing this library.
  //
  // High-level API

  virtual bool query_mlabns() noexcept;
  virtual bool connect() noexcept;
  virtual bool send_login() noexcept;
  virtual bool recv_kickoff() noexcept;
  virtual bool wait_in_queue() noexcept;
  virtual bool recv_version() noexcept;
  virtual bool recv_tests_ids() noexcept;
  virtual bool run_tests() noexcept;
  virtual bool recv_results_and_logout() noexcept;
  virtual bool wait_close() noexcept;

  // Mid-level API

  virtual bool run_download() noexcept;
  virtual bool run_meta() noexcept;
  virtual bool run_upload() noexcept;

  // Low-level API

  bool msg_write_login(const std::string &version) noexcept;

  virtual bool msg_write(uint8_t code, std::string &&msg) noexcept;

  virtual bool msg_write_legacy(uint8_t code, std::string &&msg) noexcept;

  virtual bool msg_expect_test_prepare(  //
      std::string *pport, uint8_t *pnflows) noexcept;

  virtual bool msg_expect_empty(uint8_t code) noexcept;

  virtual bool msg_expect(uint8_t code, std::string *msg) noexcept;

  virtual bool msg_read(uint8_t *code, std::string *msg) noexcept;

  virtual bool msg_read_legacy(uint8_t *code, std::string *msg) noexcept;

  // Networking layer

  virtual Err netx_maybesocks5h_dial(const std::string &hostname,
                                     const std::string &port,
                                     Socket *sock) noexcept;

  static Err netx_map_errno(int ec) noexcept;

  Err netx_map_eai(int ec) noexcept;

  virtual Err netx_dial(const std::string &hostname, const std::string &port,
                        Socket *sock) noexcept;

  virtual Err netx_connect(Socket fd, const sockaddr *sa, SockLen n) noexcept;

  virtual Err netx_recv(Socket fd, void *base, Size count,
                        Size *actual) noexcept;

  virtual Err netx_recvn(Socket fd, void *base, Size count) noexcept;

  virtual Err netx_send(Socket fd, const void *base, Size count,
                        Size *actual) noexcept;

  virtual Err netx_sendn(Socket fd, const void *base, Size count) noexcept;

  virtual Err netx_resolve(const std::string &hostname,
                           std::vector<std::string> *addrs) noexcept;

  virtual Err netx_setnonblocking(Socket fd, bool enable) noexcept;

  // Dependencies (cURL)

  uint64_t get_verbosity() const noexcept;

  virtual bool query_mlabns_curl(const std::string &url, long timeout,
                                 std::string *body) noexcept;

  // Dependencies (libc)

  virtual int get_last_system_error() noexcept;
  virtual void set_last_system_error(int err) noexcept;

  virtual int getaddrinfo(const char *domain, const char *port,
                          const addrinfo *hints, addrinfo **res) noexcept;
  virtual int getnameinfo(const sockaddr *sa, SockLen salen, char *host,
                          SockLen hostlen, char *serv, SockLen servlen,
                          int flags) noexcept;
  virtual void freeaddrinfo(addrinfo *aip) noexcept;

  virtual Socket socket(int domain, int type, int protocol) noexcept;
  virtual int connect(Socket fd, const sockaddr *sa, SockLen n) noexcept;
  virtual Ssize recv(Socket fd, void *base, Size count) noexcept;
  virtual Ssize send(Socket fd, const void *base, Size count) noexcept;
  virtual int shutdown(Socket fd, int how) noexcept;
  virtual int closesocket(Socket fd) noexcept;

  virtual int select(int numfd, fd_set *readset, fd_set *writeset,
                     fd_set *exceptset, timeval *timeout) noexcept;

  virtual long long strtonum(const char *s, long long minval, long long maxval,
                             const char **err) noexcept;

#ifdef _WIN32
  virtual int ioctlsocket(Socket s, long cmd, u_long *argp) noexcept;
#else
  virtual int fcntl2(Socket s, int cmd) noexcept;
  virtual int fcntl3i(Socket s, int cmd, int arg) noexcept;
#endif

<<<<<<< HEAD
  virtual int getpeername(Socket s, sockaddr *sa, SockLen *n) noexcept;
=======
  virtual int getsockopt(int socket, int level, int name, void *value,
                         SockLen *len) noexcept;
>>>>>>> ac2efc17

 private:
  class Impl;
  std::unique_ptr<Impl> impl;
};

constexpr uint8_t msg_comm_failure = 0;
constexpr uint8_t msg_srv_queue = 1;
constexpr uint8_t msg_login = 2;
constexpr uint8_t msg_test_prepare = 3;
constexpr uint8_t msg_test_start = 4;
constexpr uint8_t msg_test_msg = 5;
constexpr uint8_t msg_test_finalize = 6;
constexpr uint8_t msg_error = 7;
constexpr uint8_t msg_results = 8;
constexpr uint8_t msg_logout = 9;
constexpr uint8_t msg_waiting = 10;
constexpr uint8_t msg_extended_login = 11;

enum class Err {
  none,
  broken_pipe,
  connection_aborted,
  connection_refused,
  connection_reset,
  host_unreachable,
  interrupted,
  invalid_argument,
  io_error,
  network_down,
  network_reset,
  network_unreachable,
  operation_in_progress,
  operation_would_block,
  timed_out,
  eof,
  ai_generic,
  ai_again,
  ai_fail,
  ai_noname,
  socks5h,
};

}  // namespace libndt
}  // namespace measurement_kit
#endif<|MERGE_RESOLUTION|>--- conflicted
+++ resolved
@@ -382,12 +382,8 @@
   virtual int fcntl3i(Socket s, int cmd, int arg) noexcept;
 #endif
 
-<<<<<<< HEAD
-  virtual int getpeername(Socket s, sockaddr *sa, SockLen *n) noexcept;
-=======
   virtual int getsockopt(int socket, int level, int name, void *value,
                          SockLen *len) noexcept;
->>>>>>> ac2efc17
 
  private:
   class Impl;
