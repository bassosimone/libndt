// Part of Measurement Kit <https://measurement-kit.github.io/>.
// Measurement Kit is free software under the BSD license. See AUTHORS
// and LICENSE for more information on the copying conditions.

#include "libndt.hpp"

#ifndef _WIN32
#include <arpa/inet.h>  // IWYU pragma: keep
#include <netdb.h>
#endif

#include <errno.h>
#ifndef _WIN32
#include <fcntl.h>
#endif
#include <limits.h>
#include <stdint.h>
#include <string.h>

#include <algorithm>
#include <deque>
#include <vector>

#include "catch.hpp"
#include "json.hpp"

#ifdef _WIN32
#define OS_EINVAL WSAEINVAL
#define OS_EWOULDBLOCK WSAEWOULDBLOCK
#else
#define OS_EINVAL EINVAL
#define OS_EWOULDBLOCK EWOULDBLOCK
#endif

// Unit tests
// ==========
//
// Speaking of coverage, if specific code is already tested by running the
// example client, we don't need to write also a test for it here.

// Client::run() tests
// -------------------

class FailQueryMlabns : public libndt::Client {
 public:
  using libndt::Client::Client;
  bool query_mlabns() noexcept override { return false; }
};

TEST_CASE("Client::run() deals with Client::query_mlabns() failure") {
  FailQueryMlabns client;
  REQUIRE(client.run() == false);
}

class FailConnect : public libndt::Client {
 public:
  using libndt::Client::Client;
  bool query_mlabns() noexcept override { return true; }
  bool connect() noexcept override { return false; }
};

TEST_CASE("Client::run() deals with Client::connect() failure") {
  FailConnect client;
  REQUIRE(client.run() == false);
}

class FailSendLogin : public libndt::Client {
 public:
  using libndt::Client::Client;
  bool query_mlabns() noexcept override { return true; }
  bool connect() noexcept override { return true; }
  bool send_login() noexcept override { return false; }
};

TEST_CASE("Client::run() deals with Client::send_login() failure") {
  FailSendLogin client;
  REQUIRE(client.run() == false);
}

class FailRecvKickoff : public libndt::Client {
 public:
  using libndt::Client::Client;
  bool query_mlabns() noexcept override { return true; }
  bool connect() noexcept override { return true; }
  bool send_login() noexcept override { return true; }
  bool recv_kickoff() noexcept override { return false; }
};

TEST_CASE("Client::run() deals with Client::recv_kickoff() failure") {
  FailRecvKickoff client;
  REQUIRE(client.run() == false);
}

class FailWaitInQueue : public libndt::Client {
 public:
  using libndt::Client::Client;
  bool query_mlabns() noexcept override { return true; }
  bool connect() noexcept override { return true; }
  bool send_login() noexcept override { return true; }
  bool recv_kickoff() noexcept override { return true; }
  bool wait_in_queue() noexcept override { return false; }
};

TEST_CASE("Client::run() deals with Client::wait_in_queue() failure") {
  FailWaitInQueue client;
  REQUIRE(client.run() == false);
}

class FailRecvVersion : public libndt::Client {
 public:
  using libndt::Client::Client;
  bool query_mlabns() noexcept override { return true; }
  bool connect() noexcept override { return true; }
  bool send_login() noexcept override { return true; }
  bool recv_kickoff() noexcept override { return true; }
  bool wait_in_queue() noexcept override { return true; }
  bool recv_version() noexcept override { return false; }
};

TEST_CASE("Client::run() deals with Client::recv_version() failure") {
  FailRecvVersion client;
  REQUIRE(client.run() == false);
}

class FailRecvTestsId : public libndt::Client {
 public:
  using libndt::Client::Client;
  bool query_mlabns() noexcept override { return true; }
  bool connect() noexcept override { return true; }
  bool send_login() noexcept override { return true; }
  bool recv_kickoff() noexcept override { return true; }
  bool wait_in_queue() noexcept override { return true; }
  bool recv_version() noexcept override { return true; }
  bool recv_tests_ids() noexcept override { return false; }
};

TEST_CASE("Client::run() deals with Client::recv_tests_ids() failure") {
  FailRecvTestsId client;
  REQUIRE(client.run() == false);
}

class FailRunTests : public libndt::Client {
 public:
  using libndt::Client::Client;
  bool query_mlabns() noexcept override { return true; }
  bool connect() noexcept override { return true; }
  bool send_login() noexcept override { return true; }
  bool recv_kickoff() noexcept override { return true; }
  bool wait_in_queue() noexcept override { return true; }
  bool recv_version() noexcept override { return true; }
  bool recv_tests_ids() noexcept override { return true; }
  bool run_tests() noexcept override { return false; }
};

TEST_CASE("Client::run() deals with Client::run_tests() failure") {
  FailRunTests client;
  REQUIRE(client.run() == false);
}

class FailRecvResultsAndLogout : public libndt::Client {
 public:
  using libndt::Client::Client;
  bool query_mlabns() noexcept override { return true; }
  bool connect() noexcept override { return true; }
  bool send_login() noexcept override { return true; }
  bool recv_kickoff() noexcept override { return true; }
  bool wait_in_queue() noexcept override { return true; }
  bool recv_version() noexcept override { return true; }
  bool recv_tests_ids() noexcept override { return true; }
  bool run_tests() noexcept override { return true; }
  bool recv_results_and_logout() noexcept override { return false; }
};

TEST_CASE(  //
    "Client::run() deals with Client::recv_results_and_logout() failure") {
  FailRecvResultsAndLogout client;
  REQUIRE(client.run() == false);
}

class FailWaitClose : public libndt::Client {
 public:
  using libndt::Client::Client;
  bool query_mlabns() noexcept override { return true; }
  bool connect() noexcept override { return true; }
  bool send_login() noexcept override { return true; }
  bool recv_kickoff() noexcept override { return true; }
  bool wait_in_queue() noexcept override { return true; }
  bool recv_version() noexcept override { return true; }
  bool recv_tests_ids() noexcept override { return true; }
  bool run_tests() noexcept override { return true; }
  bool recv_results_and_logout() noexcept override { return true; }
  bool wait_close() noexcept override { return false; }
};

TEST_CASE("Client::run() deals with Client::wait_close() failure") {
  FailWaitClose client;
  REQUIRE(client.run() == false);
}

// Client::on_warning() tests
// --------------------------

TEST_CASE("Client::on_warning() works as expected") {
  libndt::Client client;
  client.on_warning("calling on_warning() to increase coverage");
}

// Client::query_mlabns() tests
// ----------------------------

class FailQueryMlabnsCurl : public libndt::Client {
 public:
  using libndt::Client::Client;
  bool query_mlabns_curl(const std::string &, long,
                         std::string *) noexcept override {
    return false;
  }
};

TEST_CASE("Client::query_mlabns() does nothing when we already know hostname") {
  libndt::Settings settings;
  settings.hostname = "neubot.mlab.mlab1.trn01.measurement-lab.org";
  FailQueryMlabnsCurl client{settings};
  REQUIRE(client.query_mlabns() == true);
}

TEST_CASE(
    "Client::query_mlabns() deals with Client::query_mlabns_curl() failure") {
  FailQueryMlabnsCurl client;
  REQUIRE(client.query_mlabns() == false);
}

class EmptyMlabnsJson : public libndt::Client {
 public:
  using libndt::Client::Client;
  bool query_mlabns_curl(const std::string &, long,
                         std::string *body) noexcept override {
    *body = "";
    return true;
  }
};

TEST_CASE("Client::query_mlabns() deals with empty JSON") {
  EmptyMlabnsJson client;
  REQUIRE(client.query_mlabns() == false);
}

class InvalidMlabnsJson : public libndt::Client {
 public:
  using libndt::Client::Client;
  bool query_mlabns_curl(const std::string &, long,
                         std::string *body) noexcept override {
    *body = "{{{{";
    return true;
  }
};

TEST_CASE("Client::query_mlabns() deals with invalid JSON") {
  InvalidMlabnsJson client;
  REQUIRE(client.query_mlabns() == false);
}

class IncompleteMlabnsJson : public libndt::Client {
 public:
  using libndt::Client::Client;
  bool query_mlabns_curl(const std::string &, long,
                         std::string *body) noexcept override {
    *body = "{}";
    return true;
  }
};

TEST_CASE("Client::query_mlabns() deals with incomplete JSON") {
  IncompleteMlabnsJson client;
  REQUIRE(client.query_mlabns() == false);
}

// Client::recv_kickoff() tests
// ----------------------------

class FailNetxRecvn : public libndt::Client {
 public:
  using libndt::Client::Client;
  libndt::Err netx_recvn(libndt::Socket, void *,
                         libndt::Size) noexcept override {
    return libndt::Err::io_error;
  }
};

TEST_CASE("Client::recv_kickoff() deals with Client::recvn() failure") {
  FailNetxRecvn client;
  REQUIRE(client.recv_kickoff() == false);
}

class NetxRecvnEof : public libndt::Client {
 public:
  using libndt::Client::Client;
  libndt::Err netx_recvn(libndt::Socket, void *,
                         libndt::Size) noexcept override {
    return libndt::Err::eof;
  }
};

TEST_CASE("Client::recv_kickoff() deals with Client::recvn() EOF") {
  NetxRecvnEof client;
  REQUIRE(client.recv_kickoff() == false);
}

class NetxRecvnInvalidKickoff : public libndt::Client {
 public:
  using libndt::Client::Client;
  libndt::Err netx_recvn(  //
      libndt::Socket, void *buf, libndt::Size siz) noexcept override {
    REQUIRE(buf != nullptr);
    REQUIRE(siz >= 1);
    for (libndt::Size i = 0; i < siz; ++i) {
      ((char *)buf)[i] = 'x';
    }
    return libndt::Err::none;
  }
};

TEST_CASE("Client::recv_kickoff() deals with invalid kickoff") {
  NetxRecvnInvalidKickoff client;
  REQUIRE(client.recv_kickoff() == false);
}

// Client::wait_in_queue() tests
// ----------------------------

class FailMsgExpect : public libndt::Client {
 public:
  using libndt::Client::Client;
  bool msg_expect(libndt::MsgType, std::string *) noexcept override {
    return false;
  }
};

TEST_CASE("Client::wait_in_queue() deals with Client::msg_expect() failure") {
  FailMsgExpect client;
  REQUIRE(client.wait_in_queue() == false);
}

class ServerBusy : public libndt::Client {
 public:
  using libndt::Client::Client;
  bool msg_expect(libndt::MsgType, std::string *val) noexcept override {
    *val = "9999";
    return true;
  }
};

TEST_CASE("Client::wait_in_queue() fails when server is busy") {
  ServerBusy client;
  REQUIRE(client.wait_in_queue() == false);
}

// Client::recv_version() tests
// ----------------------------

TEST_CASE("Client::recv_version() deals with Client::msg_expect() failure") {
  FailMsgExpect client;
  REQUIRE(client.recv_version() == false);
}

// Client::recv_tests_ids() tests
// ------------------------------

TEST_CASE("Client::recv_tests_ids() deals with Client::msg_expect() failure") {
  FailMsgExpect client;
  REQUIRE(client.recv_tests_ids() == false);
}

class InvalidTestsIds : public libndt::Client {
 public:
  using libndt::Client::Client;
  bool msg_expect(libndt::MsgType, std::string *val) noexcept override {
    *val = "777 888 999";
    return true;
  }
};

TEST_CASE("Client::recv_tests_ids() fails with invalid tests ids") {
  InvalidTestsIds client;
  REQUIRE(client.recv_tests_ids() == false);
}

// Client::run_tests() tests
// -------------------------

class RunTestsMock : public libndt::Client {
 public:
  using libndt::Client::Client;
  bool msg_expect(libndt::MsgType, std::string *val) noexcept override {
    *val = tests_ids;
    return true;
  }

  bool run_upload() noexcept override { return false; }
  bool run_meta() noexcept override { return false; }
  bool run_download() noexcept override { return false; }

  std::string tests_ids;
};

TEST_CASE("Client::run_tests() deals with Client::run_upload() failure") {
  RunTestsMock client;
  client.tests_ids = std::to_string(libndt::nettest_flag_upload);
  REQUIRE(client.recv_tests_ids() == true);
  REQUIRE(client.run_tests() == false);
}

TEST_CASE("Client::run_tests() deals with Client::run_meta() failure") {
  RunTestsMock client;
  client.tests_ids = std::to_string(libndt::nettest_flag_meta);
  REQUIRE(client.recv_tests_ids() == true);
  REQUIRE(client.run_tests() == false);
}

TEST_CASE("Client::run_tests() deals with Client::run_download() failure") {
  RunTestsMock client;
  client.tests_ids = std::to_string(libndt::nettest_flag_download);
  REQUIRE(client.recv_tests_ids() == true);
  REQUIRE(client.run_tests() == false);
}

TEST_CASE("Client::run_tests() deals with unexpected test-id") {
  RunTestsMock client;
  client.tests_ids = std::to_string(libndt::nettest_flag_status);
  REQUIRE(client.recv_tests_ids() == true);
  REQUIRE(client.run_tests() == false);
}

// Client::recv_results_and_logout() tests
// ---------------------------------------

class FailMsgRead : public libndt::Client {
 public:
  using libndt::Client::Client;
  bool msg_read(libndt::MsgType *, std::string *) noexcept override {
    return false;
  }
};

TEST_CASE(
    "Client::recv_results_and_logout() deals with Client::msg_read() failure") {
  FailMsgRead client;
  REQUIRE(client.recv_results_and_logout() == false);
}

class NeitherResultsNorLogout : public libndt::Client {
 public:
  using libndt::Client::Client;
  bool msg_read(libndt::MsgType *code, std::string *msg) noexcept override {
    *code = libndt::msg_comm_failure;
    *msg = "";
    return true;
  }
};

TEST_CASE("Client::recv_results_and_logout() deals with unexpected message") {
  NeitherResultsNorLogout client;
  REQUIRE(client.recv_results_and_logout() == false);
}

class InvalidResults : public libndt::Client {
 public:
  using libndt::Client::Client;
  bool msg_read(libndt::MsgType *code, std::string *msg) noexcept override {
    *code = libndt::msg_results;
    *msg = "antani-antani";
    return true;
  }
};

TEST_CASE("Client::recv_results_and_logout() deals with invalid results") {
  InvalidResults client;
  REQUIRE(client.recv_results_and_logout() == false);
}

class TooManyResults : public libndt::Client {
 public:
  using libndt::Client::Client;
  bool msg_read(libndt::MsgType *code, std::string *msg) noexcept override {
    *code = libndt::msg_results;
    *msg = "antani:antani";
    return true;
  }
};

TEST_CASE("Client::recv_results_and_logout() deals with too many results") {
  TooManyResults client;
  REQUIRE(client.recv_results_and_logout() == false);
}

// Client::wait_close() tests
// --------------------------

class NetxSelectHardFailure : public libndt::Client {
 public:
  using libndt::Client::Client;
  libndt::Err netx_select(std::vector<libndt::Socket>,
                          std::vector<libndt::Socket>, timeval,
                          std::vector<libndt::Socket> *,
                          std::vector<libndt::Socket> *) noexcept override {
    return libndt::Err::io_error;
  }
};

TEST_CASE(
    "Client::wait_close() deals with Client::netx_select() hard failure") {
  NetxSelectHardFailure client;
  REQUIRE(client.wait_close() == false);
}

class NetxSelectTimeout : public libndt::Client {
 public:
  using libndt::Client::Client;
  libndt::Err netx_select(std::vector<libndt::Socket>,
                          std::vector<libndt::Socket>, timeval,
                          std::vector<libndt::Socket> *,
                          std::vector<libndt::Socket> *) noexcept override {
    return libndt::Err::timed_out;
  }
};

TEST_CASE("Client::wait_close() deals with Client::netx_select() timeout") {
  NetxSelectTimeout client;
  REQUIRE(client.wait_close() == true /* Being tolerant */);
}

class NotEofAfterGoodNetxSelect : public libndt::Client {
 public:
  using libndt::Client::Client;
  libndt::Err netx_select(std::vector<libndt::Socket>,
                          std::vector<libndt::Socket>, timeval,
                          std::vector<libndt::Socket> *,
                          std::vector<libndt::Socket> *) noexcept override {
    return libndt::Err::none;
  }
  libndt::Err netx_recv(libndt::Socket, void *, libndt::Size,
                        libndt::Size *) noexcept override {
    return libndt::Err::io_error;
  }
};

TEST_CASE(
    "Client::wait_close() deals with Client::recv() failure different from "
    "EOF") {
  NotEofAfterGoodNetxSelect client;
  REQUIRE(client.wait_close() == false);
}

class SuccessAfterGoodNetxSelect : public libndt::Client {
 public:
  using libndt::Client::Client;
  libndt::Err netx_select(std::vector<libndt::Socket>,
                          std::vector<libndt::Socket>, timeval,
                          std::vector<libndt::Socket> *,
                          std::vector<libndt::Socket> *) noexcept override {
    return libndt::Err::none;
  }
  libndt::Err netx_recv(libndt::Socket, void *, libndt::Size size,
                        libndt::Size *tot) noexcept override {
    *tot = size;
    return libndt::Err::none;
  }
};

TEST_CASE(
    "Client::wait_close() deals with Client::recv() success (unexpected)") {
  SuccessAfterGoodNetxSelect client;
  REQUIRE(client.wait_close() == false);
}

// Client::run_download() tests
// ----------------------------

class FailMsgExpectTestPrepare : public libndt::Client {
 public:
  using libndt::Client::Client;
  bool msg_expect_test_prepare(std::string *, uint8_t *) noexcept override {
    return false;
  }
};

TEST_CASE(
    "Client::run_download() deals with Client::msg_expect_test_prepare() "
    "failure") {
  FailMsgExpectTestPrepare client;
  REQUIRE(client.run_download() == false);
}

class FailNetxMaybesocks5hConnect : public libndt::Client {
 public:
  using libndt::Client::Client;
  bool msg_expect_test_prepare(std::string *, uint8_t *) noexcept override {
    return true;
  }
  libndt::Err netx_maybesocks5h_dial(const std::string &, const std::string &,
                                     libndt::Socket *) noexcept override {
    return libndt::Err::io_error;
  }
};

TEST_CASE(
    "Client::run_download() deals with Client::netx_maybesocks5h_dial() "
    "failure") {
  FailNetxMaybesocks5hConnect client;
  REQUIRE(client.run_download() == false);
}

class FailMsgExpectEmpty : public libndt::Client {
 public:
  using libndt::Client::Client;
  bool msg_expect_test_prepare(std::string *, uint8_t *) noexcept override {
    return true;
  }
  libndt::Err netx_maybesocks5h_dial(const std::string &, const std::string &,
                                     libndt::Socket *sock) noexcept override {
    *sock = 17 /* Something "valid" */;
    return libndt::Err::none;
  }
  bool msg_expect_empty(libndt::MsgType) noexcept override { return false; }
};

TEST_CASE(
    "Client::run_download() deals with Client::msg_expect_empty() failure") {
  FailMsgExpectEmpty client;
  REQUIRE(client.run_download() == false);
}

class FailNetxSelectDuringDownload : public libndt::Client {
 public:
  using libndt::Client::Client;
  bool msg_expect_test_prepare(std::string *, uint8_t *) noexcept override {
    return true;
  }
  libndt::Err netx_maybesocks5h_dial(const std::string &, const std::string &,
                                     libndt::Socket *sock) noexcept override {
    *sock = 17 /* Something "valid" */;
    return libndt::Err::none;
  }
  bool msg_expect_empty(libndt::MsgType) noexcept override { return true; }
  libndt::Err netx_select(std::vector<libndt::Socket>,
                          std::vector<libndt::Socket>, timeval,
                          std::vector<libndt::Socket> *,
                          std::vector<libndt::Socket> *) noexcept override {
    return libndt::Err::io_error;
  }
};

TEST_CASE("Client::run_download() deals with Client::netx_select() failure") {
  FailNetxSelectDuringDownload client;
  REQUIRE(client.run_download() == false);
}

class FailRecvDuringDownload : public libndt::Client {
 public:
  using libndt::Client::Client;
  bool msg_expect_test_prepare(std::string *, uint8_t *) noexcept override {
    return true;
  }
  libndt::Err netx_maybesocks5h_dial(const std::string &, const std::string &,
                                     libndt::Socket *sock) noexcept override {
    *sock = 17 /* Something "valid" */;
    return libndt::Err::none;
  }
  bool msg_expect_empty(libndt::MsgType) noexcept override { return true; }
  libndt::Err netx_select(std::vector<libndt::Socket>,
                          std::vector<libndt::Socket>, timeval,
                          std::vector<libndt::Socket> *,
                          std::vector<libndt::Socket> *) noexcept override {
    return libndt::Err::none;
  }
  libndt::Err netx_recv_nonblocking(libndt::Socket, void *, libndt::Size,
                                    libndt::Size *) noexcept override {
    return libndt::Err::invalid_argument;
  }
};

TEST_CASE("Client::run_download() deals with Client::recv() failure") {
  FailRecvDuringDownload client;
  REQUIRE(client.run_download() == false);
}

class RecvEofDuringDownload : public libndt::Client {
 public:
  using libndt::Client::Client;
  bool msg_expect_test_prepare(std::string *, uint8_t *) noexcept override {
    return true;
  }
  libndt::Err netx_maybesocks5h_dial(const std::string &, const std::string &,
                                     libndt::Socket *sock) noexcept override {
    *sock = 17 /* Something "valid" */;
    return libndt::Err::none;
  }
  bool msg_expect_empty(libndt::MsgType) noexcept override { return true; }
  libndt::Err netx_select(std::vector<libndt::Socket>,
                          std::vector<libndt::Socket>, timeval,
                          std::vector<libndt::Socket> *,
                          std::vector<libndt::Socket> *) noexcept override {
    return libndt::Err::none;
  }
  libndt::Err netx_recv_nonblocking(libndt::Socket, void *, libndt::Size,
                                    libndt::Size *) noexcept override {
    return libndt::Err::eof;
  }
};

TEST_CASE("Client::run_download() honours max_runtime") {
  libndt::Settings settings;
  settings.max_runtime = libndt::Timeout{0};
  RecvEofDuringDownload client{settings};
  REQUIRE(client.run_download() == false);
}

class FailMsgReadLegacyDuringDownload : public libndt::Client {
 public:
  using libndt::Client::Client;
  bool msg_expect_test_prepare(std::string *, uint8_t *) noexcept override {
    return true;
  }
  libndt::Err netx_maybesocks5h_dial(const std::string &, const std::string &,
                                     libndt::Socket *sock) noexcept override {
    *sock = 17 /* Something "valid" */;
    return libndt::Err::none;
  }
  bool msg_expect_empty(libndt::MsgType) noexcept override { return true; }
  libndt::Err netx_select(std::vector<libndt::Socket>,
                          std::vector<libndt::Socket>, timeval,
                          std::vector<libndt::Socket> *,
                          std::vector<libndt::Socket> *) noexcept override {
    return libndt::Err::none;
  }
  libndt::Err netx_recv_nonblocking(libndt::Socket, void *, libndt::Size,
                                    libndt::Size *) noexcept override {
    return libndt::Err::eof;
  }
  bool msg_read_legacy(libndt::MsgType *, std::string *) noexcept override {
    return false;
  }
};

TEST_CASE(
    "Client::run_download() deals with Client::msg_read_legacy_failure()") {
  FailMsgReadLegacyDuringDownload client;
  REQUIRE(client.run_download() == false);
}

class RecvNonTestMsgDuringDownload : public libndt::Client {
 public:
  using libndt::Client::Client;
  bool msg_expect_test_prepare(std::string *, uint8_t *) noexcept override {
    return true;
  }
  libndt::Err netx_maybesocks5h_dial(const std::string &, const std::string &,
                                     libndt::Socket *sock) noexcept override {
    *sock = 17 /* Something "valid" */;
    return libndt::Err::none;
  }
  bool msg_expect_empty(libndt::MsgType) noexcept override { return true; }
  libndt::Err netx_select(std::vector<libndt::Socket>,
                          std::vector<libndt::Socket>, timeval,
                          std::vector<libndt::Socket> *,
                          std::vector<libndt::Socket> *) noexcept override {
    return libndt::Err::none;
  }
  libndt::Err netx_recv_nonblocking(libndt::Socket, void *, libndt::Size,
                                    libndt::Size *) noexcept override {
    return libndt::Err::eof;
  }
  bool msg_read_legacy(libndt::MsgType *code, std::string *) noexcept override {
    *code = libndt::msg_logout;
    return true;
  }
};

TEST_CASE("Client::run_download() deals with non-msg_test_msg receipt") {
  RecvNonTestMsgDuringDownload client;
  REQUIRE(client.run_download() == false);
}

class FailMsgWriteDuringDownload : public libndt::Client {
 public:
  using libndt::Client::Client;
  bool msg_expect_test_prepare(std::string *, uint8_t *) noexcept override {
    return true;
  }
  libndt::Err netx_maybesocks5h_dial(const std::string &, const std::string &,
                                     libndt::Socket *sock) noexcept override {
    *sock = 17 /* Something "valid" */;
    return libndt::Err::none;
  }
  bool msg_expect_empty(libndt::MsgType) noexcept override { return true; }
  libndt::Err netx_select(std::vector<libndt::Socket>,
                          std::vector<libndt::Socket>, timeval,
                          std::vector<libndt::Socket> *,
                          std::vector<libndt::Socket> *) noexcept override {
    return libndt::Err::none;
  }
  libndt::Err netx_recv_nonblocking(libndt::Socket, void *, libndt::Size,
                                    libndt::Size *) noexcept override {
    return libndt::Err::eof;
  }
  bool msg_read_legacy(libndt::MsgType *code, std::string *) noexcept override {
    *code = libndt::msg_test_msg;
    return true;
  }
  bool msg_write(libndt::MsgType, std::string &&) noexcept override {
    return false;
  }
};

TEST_CASE("Client::run_download() deals with Client::msg_write() failure") {
  FailMsgWriteDuringDownload client;
  REQUIRE(client.run_download() == false);
}

class FailMsgReadDuringDownload : public libndt::Client {
 public:
  using libndt::Client::Client;
  bool msg_expect_test_prepare(std::string *, uint8_t *) noexcept override {
    return true;
  }
  libndt::Err netx_maybesocks5h_dial(const std::string &, const std::string &,
                                     libndt::Socket *sock) noexcept override {
    *sock = 17 /* Something "valid" */;
    return libndt::Err::none;
  }
  bool msg_expect_empty(libndt::MsgType) noexcept override { return true; }
  libndt::Err netx_select(std::vector<libndt::Socket>,
                          std::vector<libndt::Socket>, timeval,
                          std::vector<libndt::Socket> *,
                          std::vector<libndt::Socket> *) noexcept override {
    return libndt::Err::none;
  }
  libndt::Err netx_recv_nonblocking(libndt::Socket, void *, libndt::Size,
                                    libndt::Size *) noexcept override {
    return libndt::Err::eof;
  }
  bool msg_read_legacy(libndt::MsgType *code, std::string *) noexcept override {
    *code = libndt::msg_test_msg;
    return true;
  }
  bool msg_write(libndt::MsgType, std::string &&) noexcept override {
    return true;
  }
  bool msg_read(libndt::MsgType *, std::string *) noexcept override {
    return false;
  }
};

TEST_CASE("Client::run_download() deals with Client::msg_read() failure") {
  FailMsgReadDuringDownload client;
  REQUIRE(client.run_download() == false);
}

class RecvNonTestOrLogoutMsgDuringDownload : public libndt::Client {
 public:
  using libndt::Client::Client;
  bool msg_expect_test_prepare(std::string *, uint8_t *) noexcept override {
    return true;
  }
  libndt::Err netx_maybesocks5h_dial(const std::string &, const std::string &,
                                     libndt::Socket *sock) noexcept override {
    *sock = 17 /* Something "valid" */;
    return libndt::Err::none;
  }
  bool msg_expect_empty(libndt::MsgType) noexcept override { return true; }
  libndt::Err netx_select(std::vector<libndt::Socket>,
                          std::vector<libndt::Socket>, timeval,
                          std::vector<libndt::Socket> *,
                          std::vector<libndt::Socket> *) noexcept override {
    return libndt::Err::none;
  }
  libndt::Err netx_recv_nonblocking(libndt::Socket, void *, libndt::Size,
                                    libndt::Size *) noexcept override {
    return libndt::Err::eof;
  }
  bool msg_read_legacy(libndt::MsgType *code, std::string *) noexcept override {
    *code = libndt::msg_test_msg;
    return true;
  }
  bool msg_write(libndt::MsgType, std::string &&) noexcept override {
    return true;
  }
  bool msg_read(libndt::MsgType *code, std::string *) noexcept override {
    *code = libndt::msg_login;
    return true;
  }
};

TEST_CASE("Client::run_download() deals with non-logout-or-test msg") {
  RecvNonTestOrLogoutMsgDuringDownload client;
  REQUIRE(client.run_download() == false);
}

class FailEmitResultDuringDownload : public libndt::Client {
 public:
  using libndt::Client::Client;
  bool msg_expect_test_prepare(std::string *, uint8_t *) noexcept override {
    return true;
  }
  libndt::Err netx_maybesocks5h_dial(const std::string &, const std::string &,
                                     libndt::Socket *sock) noexcept override {
    *sock = 17 /* Something "valid" */;
    return libndt::Err::none;
  }
  bool msg_expect_empty(libndt::MsgType) noexcept override { return true; }
  libndt::Err netx_select(std::vector<libndt::Socket>,
                          std::vector<libndt::Socket>, timeval,
                          std::vector<libndt::Socket> *,
                          std::vector<libndt::Socket> *) noexcept override {
    return libndt::Err::none;
  }
  libndt::Err netx_recv_nonblocking(libndt::Socket, void *, libndt::Size,
                                    libndt::Size *) noexcept override {
    return libndt::Err::eof;
  }
  bool msg_read_legacy(libndt::MsgType *code, std::string *) noexcept override {
    *code = libndt::msg_test_msg;
    return true;
  }
  bool msg_write(libndt::MsgType, std::string &&) noexcept override {
    return true;
  }
  bool msg_read(libndt::MsgType *code, std::string *s) noexcept override {
    *code = libndt::msg_test_msg;
    *s = "antani-antani";  // Causes emit_result() to fail
    return true;
  }
};

TEST_CASE("Client::run_download() deals with emit_result() failure") {
  FailEmitResultDuringDownload client;
  REQUIRE(client.run_download() == false);
}

class TooManyTestMsgsDuringDownload : public libndt::Client {
 public:
  using libndt::Client::Client;
  bool msg_expect_test_prepare(std::string *, uint8_t *) noexcept override {
    return true;
  }
  libndt::Err netx_maybesocks5h_dial(const std::string &, const std::string &,
                                     libndt::Socket *sock) noexcept override {
    *sock = 17 /* Something "valid" */;
    return libndt::Err::none;
  }
  bool msg_expect_empty(libndt::MsgType) noexcept override { return true; }
  libndt::Err netx_select(std::vector<libndt::Socket>,
                          std::vector<libndt::Socket>, timeval,
                          std::vector<libndt::Socket> *,
                          std::vector<libndt::Socket> *) noexcept override {
    return libndt::Err::none;
  }
  libndt::Err netx_recv_nonblocking(libndt::Socket, void *, libndt::Size,
                                    libndt::Size *) noexcept override {
    return libndt::Err::eof;
  }
  bool msg_read_legacy(libndt::MsgType *code, std::string *) noexcept override {
    *code = libndt::msg_test_msg;
    return true;
  }
  bool msg_write(libndt::MsgType, std::string &&) noexcept override {
    return true;
  }
  bool msg_read(libndt::MsgType *code, std::string *s) noexcept override {
    *code = libndt::msg_test_msg;
    *s = "antani:antani";  // Accepted by emit_result()
    return true;
  }
};

TEST_CASE("Client::run_download() deals with too many results messages") {
  TooManyTestMsgsDuringDownload client;
  REQUIRE(client.run_download() == false);
}

// Client::run_meta() tests
// ------------------------

class FailFirstMsgExpectEmpty : public libndt::Client {
 public:
  using libndt::Client::Client;
  bool msg_expect_empty(libndt::MsgType) noexcept override { return false; }
};

TEST_CASE(
    "Client::run_meta() deals with first Client::msg_expect_empty() failure") {
  FailFirstMsgExpectEmpty client;
  REQUIRE(client.run_meta() == false);
}

class FailSecondMsgExpectEmpty : public libndt::Client {
 public:
  using libndt::Client::Client;
  bool msg_expect_empty(libndt::MsgType code) noexcept override {
    return code == libndt::msg_test_prepare;
  }
};

TEST_CASE(
    "Client::run_meta() deals with second Client::msg_expect_empty() failure") {
  FailSecondMsgExpectEmpty client;
  REQUIRE(client.run_meta() == false);
}

class FailMsgWriteDuringMeta : public libndt::Client {
 public:
  using libndt::Client::Client;
  bool msg_expect_empty(libndt::MsgType) noexcept override { return true; }
  bool msg_write(libndt::MsgType, std::string &&) noexcept override {
    return false;
  }
};

TEST_CASE("Client::run_meta() deals with Client::msg_write() failure") {
  FailMsgWriteDuringMeta client;
  REQUIRE(client.run_meta() == false);
}

class FailFinalMsgWriteDuringMeta : public libndt::Client {
 public:
  using libndt::Client::Client;
  bool msg_expect_empty(libndt::MsgType) noexcept override { return true; }
  bool msg_write(libndt::MsgType, std::string &&s) noexcept override {
    return s != "";
  }
};

TEST_CASE("Client::run_meta() deals with final Client::msg_write() failure") {
  FailFinalMsgWriteDuringMeta client;
  REQUIRE(client.run_meta() == false);
}

class FailFinalMsgExpectEmptyDuringMeta : public libndt::Client {
 public:
  using libndt::Client::Client;
  bool msg_expect_empty(libndt::MsgType code) noexcept override {
    return code != libndt::msg_test_finalize;
  }
  bool msg_write(libndt::MsgType, std::string &&) noexcept override {
    return true;
  }
};

TEST_CASE(
    "Client::run_meta() deals with final Client::msg_expect_empty() failure") {
  FailFinalMsgExpectEmptyDuringMeta client;
  REQUIRE(client.run_meta() == false);
}

// Client::run_upload() tests
// --------------------------

TEST_CASE(
    "Client::run_upload() deals with Client::msg_expect_test_prepare() "
    "failure") {
  FailMsgExpectTestPrepare client;
  REQUIRE(client.run_upload() == false);
}

class TestPrepareMoreThanOneFlow : public libndt::Client {
 public:
  using libndt::Client::Client;
  bool msg_expect_test_prepare(std::string *,
                               uint8_t *nflows) noexcept override {
    *nflows = 11;
    return true;
  }
};

TEST_CASE("Client::run_upload() deals with more than one flow") {
  TestPrepareMoreThanOneFlow client;
  REQUIRE(client.run_upload() == false);
}

TEST_CASE(
    "Client::run_upload() deals with Client::netx_maybesocks5h_dial() "
    "failure") {
  FailNetxMaybesocks5hConnect client;
  REQUIRE(client.run_upload() == false);
}

TEST_CASE(
    "Client::run_upload() deals with Client::msg_expect_empty() failure") {
  FailMsgExpectEmpty client;
  REQUIRE(client.run_upload() == false);
}

TEST_CASE("Client::run_upload() deals with Client::netx_select() failure") {
  FailNetxSelectDuringDownload client;  // Works also for upload phase
  REQUIRE(client.run_upload() == false);
}

class FailSendDuringUpload : public libndt::Client {
 public:
  using libndt::Client::Client;
  bool msg_expect_test_prepare(std::string *, uint8_t *) noexcept override {
    return true;
  }
  libndt::Err netx_maybesocks5h_dial(const std::string &, const std::string &,
                                     libndt::Socket *sock) noexcept override {
    *sock = 17 /* Something "valid" */;
    return libndt::Err::none;
  }
  bool msg_expect_empty(libndt::MsgType) noexcept override { return true; }
  libndt::Err netx_select(std::vector<libndt::Socket>,
                          std::vector<libndt::Socket>, timeval,
                          std::vector<libndt::Socket> *,
                          std::vector<libndt::Socket> *) noexcept override {
    return libndt::Err::none;
  }
  libndt::Err netx_send_nonblocking(libndt::Socket, const void *, libndt::Size,
                                    libndt::Size *) noexcept override {
    return libndt::Err::io_error;
  }
};

TEST_CASE("Client::run_upload() deals with Client::send() failure") {
  FailSendDuringUpload client;
  REQUIRE(client.run_upload() == false);
}

TEST_CASE("Client::run_upload() honours max_runtime") {
  libndt::Settings settings;
  settings.max_runtime = libndt::Timeout{0};
  FailSendDuringUpload client{settings};
  REQUIRE(client.run_upload() == false);
}

class FailMsgExpectDuringUpload : public libndt::Client {
 public:
  using libndt::Client::Client;
  bool msg_expect_test_prepare(std::string *, uint8_t *) noexcept override {
    return true;
  }
  libndt::Err netx_maybesocks5h_dial(const std::string &, const std::string &,
                                     libndt::Socket *sock) noexcept override {
    *sock = 17 /* Something "valid" */;
    return libndt::Err::none;
  }
  bool msg_expect_empty(libndt::MsgType) noexcept override { return true; }
  libndt::Err netx_select(std::vector<libndt::Socket>,
                          std::vector<libndt::Socket>, timeval,
                          std::vector<libndt::Socket> *,
                          std::vector<libndt::Socket> *) noexcept override {
    return libndt::Err::none;
  }
  libndt::Err netx_send_nonblocking(libndt::Socket, const void *, libndt::Size,
                                    libndt::Size *) noexcept override {
    return libndt::Err::io_error;
  }
  bool msg_expect(libndt::MsgType, std::string *) noexcept override {
    return false;
  }
};

TEST_CASE("Client::run_upload() deals with Client::msg_expect() failure") {
  FailMsgExpectDuringUpload client;
  REQUIRE(client.run_upload() == false);
}

class FailFinalMsgExpectEmptyDuringUpload : public libndt::Client {
 public:
  using libndt::Client::Client;
  bool msg_expect_test_prepare(std::string *, uint8_t *) noexcept override {
    return true;
  }
  libndt::Err netx_maybesocks5h_dial(const std::string &, const std::string &,
                                     libndt::Socket *sock) noexcept override {
    *sock = 17 /* Something "valid" */;
    return libndt::Err::none;
  }
  bool msg_expect_empty(libndt::MsgType code) noexcept override {
    return code != libndt::msg_test_finalize;
  }
  libndt::Err netx_select(std::vector<libndt::Socket>,
                          std::vector<libndt::Socket>, timeval,
                          std::vector<libndt::Socket> *,
                          std::vector<libndt::Socket> *) noexcept override {
    return libndt::Err::none;
  }
  libndt::Err netx_send_nonblocking(libndt::Socket, const void *, libndt::Size,
                                    libndt::Size *) noexcept override {
    return libndt::Err::io_error;
  }
  bool msg_expect(libndt::MsgType, std::string *) noexcept override {
    return true;
  }
};

TEST_CASE(
    "Client::run_upload() deals with final Client::msg_expect_empty() "
    "failure") {
  FailFinalMsgExpectEmptyDuringUpload client;
  REQUIRE(client.run_upload() == false);
}

// Client::msg_write_login() tests
// -------------------------------

TEST_CASE("Client::msg_write_login() deals with invalid protocol") {
  libndt::Settings settings;
  // That is, more precisely, a valid but unimplemented proto
  settings.protocol_flags = libndt::protocol_flag_websockets;
  libndt::Client client{settings};
  REQUIRE(client.msg_write_login(libndt::ndt_version_compat) == false);
}

class FailMsgWriteLegacy : public libndt::Client {
 public:
  using libndt::Client::Client;
  bool msg_write_legacy(libndt::MsgType, std::string &&) noexcept override {
    return false;
  }
};

TEST_CASE(
    "Client::msg_write_login() deals with Client::msg_write_legacy() failure") {
  FailMsgWriteLegacy client;
  REQUIRE(client.msg_write_login(libndt::ndt_version_compat) == false);
}

class ValidatingMsgWriteLegacy : public libndt::Client {
 public:
  using libndt::Client::Client;
  bool msg_write_legacy(libndt::MsgType,
                        std::string &&value) noexcept override {
    auto doc = nlohmann::json::parse(value);
    std::string tests_string = doc.at("tests");
    const char *errstr = nullptr;
    libndt::NettestFlags tests{
        (uint8_t)sys_strtonum(tests_string.c_str(), 0, 256, &errstr)};
    REQUIRE(errstr == nullptr);
    REQUIRE((tests & libndt::nettest_flag_middlebox) ==
            libndt::NettestFlags{0});
    REQUIRE((tests & libndt::nettest_flag_simple_firewall) ==
            libndt::NettestFlags{0});
    REQUIRE((tests & libndt::nettest_flag_upload_ext) ==
            libndt::NettestFlags{0});
    return true;
  }
};

TEST_CASE("Client::msg_write_login() does not propagate unknown tests ids") {
  libndt::Settings settings;
  settings.protocol_flags = libndt::protocol_flag_json;
  settings.nettest_flags = libndt::NettestFlags{0xff};
  ValidatingMsgWriteLegacy client{settings};
  REQUIRE(client.msg_write_login(libndt::ndt_version_compat) == true);
}

static std::string non_serializable() noexcept {
  // This should be a `gzip -9`-ed `build.ninja` file. It's not something
  // we can serialize as JSON. So helps to fail this kind of tests.
  static std::vector<uint8_t> v = {
      31,  139, 8,   0,   8,   13,  239, 90,  2,   3,   101, 144, 205, 10,  194,
      48,  16,  132, 239, 121, 138, 57,  136, 151, 146, 74,  69,  68,  10,  250,
      10,  30,  61,  74,  154, 172, 18,  141, 73,  73,  19,  232, 193, 135, 215,
      212, 150, 254, 120, 9,   153, 229, 219, 153, 221, 245, 209, 16,  100, 219,
      50,  64,  186, 215, 75,  88,  133, 35,  238, 89,  6,   126, 17,  198, 124,
      95,  106, 131, 23,  224, 53,  41,  97,  131, 150, 224, 77,  80,  71,  153,
      101, 69,  1,   126, 222, 130, 75,  172, 180, 5,   119, 88,  185, 24,  152,
      79,  118, 70,  219, 231, 191, 223, 143, 72,  244, 143, 18,  126, 198, 8,
      15,  233, 23,  136, 143, 118, 198, 228, 155, 148, 181, 61,  173, 11,  188,
      17,  136, 18,  153, 27,  119, 103, 172, 138, 218, 40,  84,  162, 161, 253,
      238, 74,  86,  58,  69,  185, 43,  211, 98,  139, 162, 172, 235, 30,  142,
      225, 118, 184, 42,  154, 162, 211, 210, 8,   26,  93,  61,  26,  103, 7,
      104, 144, 255, 128, 40,  211, 22,  139, 33,  230, 57,  163, 89,  223, 27,
      168, 9,   131, 115, 247, 31,  109, 147, 44,  187, 99,  142, 9,   61,  63,
      109, 254, 238, 95,  166, 75,  117, 138, 125, 0,   96,  224, 123, 120, 208,
      1,   0,   0};
  return std::string{(char *)v.data(), v.size()};
}

TEST_CASE("Client::msg_write_login() deals with unserializable JSON") {
  libndt::Settings settings;
  settings.protocol_flags = libndt::protocol_flag_json;
  libndt::Client client{settings};
  auto s = non_serializable();
  REQUIRE(client.msg_write_login(s) == false);
}

// Client::msg_write() tests
// -------------------------

TEST_CASE("Client::msg_write() deals with unserializable JSON") {
  libndt::Settings settings;
  settings.protocol_flags = libndt::protocol_flag_json;
  libndt::Client client{settings};
  auto s = non_serializable();
  REQUIRE(client.msg_write(libndt::msg_test_start, std::move(s)) == false);
}

TEST_CASE("Client::msg_write() deals with invalid protocol") {
  libndt::Settings settings;
  // That is, more precisely, a valid but unimplemented proto
  settings.protocol_flags = libndt::protocol_flag_websockets;
  libndt::Client client{settings};
  REQUIRE(client.msg_write(libndt::msg_test_start, "foo") == false);
}

TEST_CASE("Client::msg_write() deals with Client::msg_write_legacy() failure") {
  FailMsgWriteLegacy client;
  REQUIRE(client.msg_write(libndt::msg_test_start, "foo") == false);
}

// Client::msg_write_legacy() tests
// --------------------------------

TEST_CASE("Client::msg_write_legacy() deals with too-big messages") {
  libndt::Client client;
  std::string m;
  m.resize(UINT16_MAX + 1);
  REQUIRE(client.msg_write_legacy(  //
              libndt::msg_test_start, std::move(m)) == false);
}

class FailNetxSendn : public libndt::Client {
 public:
  using libndt::Client::Client;
  libndt::Err netx_sendn(libndt::Socket, const void *,
                         libndt::Size) noexcept override {
    return libndt::Err::io_error;
  }
};

TEST_CASE(
    "Client::msg_write_legacy() deals with Client::netx_sendn() failure when "
    "sending header") {
  FailNetxSendn client;
  std::string m{"foo"};
  client.sys_set_last_error(0);
  REQUIRE(client.msg_write_legacy(  //
              libndt::msg_test_start, std::move(m)) == false);
}

class FailLargeNetxSendn : public libndt::Client {
 public:
  using libndt::Client::Client;
  libndt::Err netx_sendn(libndt::Socket, const void *,
                         libndt::Size siz) noexcept override {
    return siz == 3 ? libndt::Err::none : libndt::Err::io_error;
  }
};

TEST_CASE(
    "Client::msg_write_legacy() deals with Client::netx_sendn() failure when "
    "sending message") {
  FailLargeNetxSendn client;
  std::string m{"foobar"};
  client.sys_set_last_error(0);
  REQUIRE(client.msg_write_legacy(  //
              libndt::msg_test_start, std::move(m)) == false);
}

// Client::msg_expect_test_prepare() tests
// ---------------------------------------

TEST_CASE(
    "Client::msg_expect_test_prepare() deals with Client::msg_expect() "
    "failure") {
  FailMsgExpect client;
  std::string port;
  uint8_t nflows = 0;
  REQUIRE(client.msg_expect_test_prepare(&port, &nflows) == false);
}

class TooShortVector : public libndt::Client {
 public:
  using libndt::Client::Client;
  bool msg_expect(libndt::MsgType, std::string *) noexcept override {
    return true;
  }
};

TEST_CASE("Client::msg_expect_test_prepare() deals with too-short vector") {
  TooShortVector client;
  std::string port;
  uint8_t nflows = 0;
  REQUIRE(client.msg_expect_test_prepare(&port, &nflows) == false);
}

class InvalidPortVector : public libndt::Client {
 public:
  using libndt::Client::Client;
  bool msg_expect(libndt::MsgType, std::string *s) noexcept override {
    *s = "65536";
    return true;
  }
};

TEST_CASE("Client::msg_expect_test_prepare() deals with invalid port") {
  InvalidPortVector client;
  std::string port;
  uint8_t nflows = 0;
  REQUIRE(client.msg_expect_test_prepare(&port, &nflows) == false);
}

class InvalidNumFlowsVector : public libndt::Client {
 public:
  using libndt::Client::Client;
  bool msg_expect(libndt::MsgType, std::string *s) noexcept override {
    *s = "65530 xx xx xx xx 32";
    return true;
  }
};

TEST_CASE("Client::msg_expect_test_prepare() deals with invalid num-flows") {
  InvalidNumFlowsVector client;
  std::string port;
  uint8_t nflows = 0;
  REQUIRE(client.msg_expect_test_prepare(&port, &nflows) == false);
}

// Client::msg_expect_empty() tests
// --------------------------------

TEST_CASE(
    "Client::msg_expect_empty() deals with Client::msg_expect() failure") {
  FailMsgExpect client;
  REQUIRE(client.msg_expect_empty(libndt::msg_test_start) == false);
}

class NonEmptyMessage : public libndt::Client {
 public:
  using libndt::Client::Client;
  bool msg_expect(libndt::MsgType, std::string *s) noexcept override {
    *s = "asd asd asd";
    return true;
  }
};

TEST_CASE("Client::msg_expect_empty() deals with nonempty message") {
  NonEmptyMessage client;
  REQUIRE(client.msg_expect_empty(libndt::msg_test_start) == false);
}

// Client::msg_expect() tests
// --------------------------

TEST_CASE("Client::msg_expect() deals with Client::msg_read() failure") {
  FailMsgRead client;
  std::string s;
  REQUIRE(client.msg_expect(libndt::msg_test_start, &s) == false);
}

TEST_CASE("Client::msg_expect() deals with unexpected message") {
  NeitherResultsNorLogout client;
  std::string s;
  REQUIRE(client.msg_expect(libndt::msg_logout, &s) == false);
}

// Client::msg_read() tests
// ------------------------

class FailMsgReadLegacy : public libndt::Client {
 public:
  using libndt::Client::Client;
  bool msg_read_legacy(libndt::MsgType *, std::string *) noexcept override {
    return false;
  }
};

TEST_CASE("Client::msg_read() deals with Client::msg_read_legacy() failure") {
  FailMsgReadLegacy client;
  libndt::MsgType code = libndt::MsgType{0};
  std::string s;
  REQUIRE(client.msg_read(&code, &s) == false);
}

class ReadInvalidJson : public libndt::Client {
 public:
  using libndt::Client::Client;
  bool msg_read_legacy(libndt::MsgType *, std::string *s) noexcept override {
    *s = "{{{";
    return true;
  }
};

TEST_CASE("Client::msg_read() deals with invalid JSON") {
  libndt::Settings settings;
  settings.protocol_flags = libndt::protocol_flag_json;
  ReadInvalidJson client{settings};
  libndt::MsgType code = libndt::MsgType{0};
  std::string s;
  REQUIRE(client.msg_read(&code, &s) == false);
}

class ReadIncompleteJson : public libndt::Client {
 public:
  using libndt::Client::Client;
  bool msg_read_legacy(libndt::MsgType *, std::string *s) noexcept override {
    *s = "{}";
    return true;
  }
};

TEST_CASE("Client::msg_read() deals with incomplete JSON") {
  libndt::Settings settings;
  settings.protocol_flags = libndt::protocol_flag_json;
  ReadIncompleteJson client{settings};
  libndt::MsgType code = libndt::MsgType{0};
  std::string s;
  REQUIRE(client.msg_read(&code, &s) == false);
}

class OkayMsgReadLegacy : public libndt::Client {
 public:
  using libndt::Client::Client;
  bool msg_read_legacy(libndt::MsgType *, std::string *) noexcept override {
    return true;
  }
};

TEST_CASE("Client::msg_read() deals with unknown protocol") {
  libndt::Settings settings;
  // That is, more precisely, a valid but unimplemented proto
  settings.protocol_flags = libndt::protocol_flag_websockets;
  OkayMsgReadLegacy client{settings};
  libndt::MsgType code = libndt::MsgType{0};
  std::string s;
  REQUIRE(client.msg_read(&code, &s) == false);
}

// Client::msg_read_legacy() tests
// -------------------------------

TEST_CASE(
    "Client::msg_read_legacy() deals with Client::recv() failure when reading "
    "header") {
  FailNetxRecvn client;
  client.sys_set_last_error(0);
  libndt::MsgType code = libndt::MsgType{0};
  std::string s;
  REQUIRE(client.msg_read_legacy(&code, &s) == false);
}

class FailLargeNetxRecvn : public libndt::Client {
 public:
  using libndt::Client::Client;
  libndt::Err netx_recvn(libndt::Socket, void *p,
                         libndt::Size siz) noexcept override {
    if (siz == 3) {
      char *usablep = (char *)p;
      usablep[0] = libndt::msg_login;
      uint16_t len = htons(155);
      memcpy(&usablep[1], &len, 2);
      return libndt::Err::none;
    }
    return libndt::Err::io_error;
  }
};

TEST_CASE(
    "Client::msg_read_legacy() deals with Client::recvn() failure when reading "
    "message") {
  FailLargeNetxRecvn client;
  client.sys_set_last_error(0);
  libndt::MsgType code = libndt::MsgType{0};
  std::string s;
  REQUIRE(client.msg_read_legacy(&code, &s) == false);
}

// Client::netx_maybesocks5h_dial() tests
// --------------------------------------

class FailNetxConnect : public libndt::Client {
 public:
  using libndt::Client::Client;
  libndt::Err netx_dial(const std::string &, const std::string &,
                        libndt::Socket *) noexcept override {
    return libndt::Err::io_error;
  }
};

TEST_CASE(
    "Client::netx_maybesocks5h_dial() deals with Client::netx_dial() "
    "error when a socks5 port is specified") {
  libndt::Settings settings;
  settings.socks5h_port = "9050";
  FailNetxConnect client{settings};
  libndt::Socket sock = -1;
  REQUIRE(client.netx_maybesocks5h_dial("www.google.com", "80", &sock) ==
          libndt::Err::io_error);
}

class Maybesocks5hConnectFailFirstNetxSendn : public libndt::Client {
 public:
  using libndt::Client::Client;
  libndt::Err netx_dial(const std::string &, const std::string &,
                        libndt::Socket *sock) noexcept override {
    *sock = 17 /* Something "valid" */;
    return libndt::Err::none;
  }
  libndt::Err netx_sendn(libndt::Socket, const void *,
                         libndt::Size) noexcept override {
    return libndt::Err::io_error;
  }
};

TEST_CASE(
    "Client::netx_maybesocks5h_dial() deals with Client::netx_sendn() "
    "failure when sending auth_request") {
  libndt::Settings settings;
  settings.socks5h_port = "9050";
  Maybesocks5hConnectFailFirstNetxSendn client{settings};
  libndt::Socket sock = -1;
  REQUIRE(client.netx_maybesocks5h_dial("www.google.com", "80", &sock) ==
          libndt::Err ::io_error);
}

class Maybesocks5hConnectFailFirstNetxRecvn : public libndt::Client {
 public:
  using libndt::Client::Client;
  libndt::Err netx_dial(const std::string &, const std::string &,
                        libndt::Socket *sock) noexcept override {
    *sock = 17 /* Something "valid" */;
    return libndt::Err::none;
  }
  libndt::Err netx_sendn(libndt::Socket, const void *,
                         libndt::Size) noexcept override {
    return libndt::Err::none;
  }
  libndt::Err netx_recvn(libndt::Socket, void *,
                         libndt::Size) noexcept override {
    return libndt::Err::io_error;
  }
};

TEST_CASE(
    "Client::netx_maybesocks5h_dial() deals with Client::netx_sendn() "
    "failure when receiving auth_response") {
  libndt::Settings settings;
  settings.socks5h_port = "9050";
  Maybesocks5hConnectFailFirstNetxRecvn client{settings};
  libndt::Socket sock = -1;
  REQUIRE(client.netx_maybesocks5h_dial("www.google.com", "80", &sock) ==
          libndt::Err::io_error);
}

class Maybesocks5hConnectInvalidAuthResponseVersion : public libndt::Client {
 public:
  using libndt::Client::Client;
  libndt::Err netx_dial(const std::string &, const std::string &,
                        libndt::Socket *sock) noexcept override {
    *sock = 17 /* Something "valid" */;
    return libndt::Err::none;
  }
  libndt::Err netx_sendn(libndt::Socket, const void *,
                         libndt::Size) noexcept override {
    return libndt::Err::none;
  }
  libndt::Err netx_recvn(libndt::Socket, void *buf,
                         libndt::Size size) noexcept override {
    assert(size == 2);
    (void)size;
    ((char *)buf)[0] = 4;  // unexpected
    ((char *)buf)[1] = 0;
    return libndt::Err::none;
  }
};

TEST_CASE(
    "Client::netx_maybesocks5h_dial() deals with invalid version "
    "number in the auth_response") {
  libndt::Settings settings;
  settings.socks5h_port = "9050";
  Maybesocks5hConnectInvalidAuthResponseVersion client{settings};
  libndt::Socket sock = -1;
  REQUIRE(client.netx_maybesocks5h_dial("www.google.com", "80", &sock) ==
          libndt::Err::socks5h);
}

class Maybesocks5hConnectInvalidAuthResponseMethod : public libndt::Client {
 public:
  using libndt::Client::Client;
  libndt::Err netx_dial(const std::string &, const std::string &,
                        libndt::Socket *sock) noexcept override {
    *sock = 17 /* Something "valid" */;
    return libndt::Err::none;
  }
  libndt::Err netx_sendn(libndt::Socket, const void *,
                         libndt::Size) noexcept override {
    return libndt::Err::none;
  }
  libndt::Err netx_recvn(libndt::Socket, void *buf,
                         libndt::Size size) noexcept override {
    assert(size == 2);
    (void)size;
    ((char *)buf)[0] = 5;
    ((char *)buf)[1] = 1;
    return libndt::Err::none;
  }
};

TEST_CASE(
    "Client::netx_maybesocks5h_dial() deals with invalid method "
    "number in the auth_response") {
  libndt::Settings settings;
  settings.socks5h_port = "9050";
  Maybesocks5hConnectInvalidAuthResponseMethod client{settings};
  libndt::Socket sock = -1;
  REQUIRE(client.netx_maybesocks5h_dial("www.google.com", "80", &sock) ==
          libndt::Err::socks5h);
}

class Maybesocks5hConnectInitialHandshakeOkay : public libndt::Client {
 public:
  using libndt::Client::Client;
  libndt::Err netx_dial(const std::string &, const std::string &,
                        libndt::Socket *sock) noexcept override {
    *sock = 17 /* Something "valid" */;
    return libndt::Err::none;
  }
  libndt::Err netx_sendn(libndt::Socket, const void *,
                         libndt::Size) noexcept override {
    return libndt::Err::none;
  }
  libndt::Err netx_recvn(libndt::Socket, void *buf,
                         libndt::Size size) noexcept override {
    assert(size == 2);
    (void)size;
    ((char *)buf)[0] = 5;
    ((char *)buf)[1] = 0;
    return libndt::Err::none;
  }
};

TEST_CASE("Client::netx_maybesocks5h_dial() deals with too long hostname") {
  libndt::Settings settings;
  settings.socks5h_port = "9050";
  Maybesocks5hConnectInitialHandshakeOkay client{settings};
  libndt::Socket sock = -1;
  std::string hostname;
  for (size_t i = 0; i < 300; ++i) {
    hostname += "A";
  }
  REQUIRE(client.netx_maybesocks5h_dial(hostname, "80", &sock) ==
          libndt::Err::invalid_argument);
}

TEST_CASE("Client::netx_maybesocks5h_dial() deals with invalid port") {
  libndt::Settings settings;
  settings.socks5h_port = "9050";
  Maybesocks5hConnectInitialHandshakeOkay client{settings};
  libndt::Socket sock = -1;
  REQUIRE(client.netx_maybesocks5h_dial("www.google.com", "xx", &sock) ==
          libndt::Err::invalid_argument);
}

class Maybesocks5hConnectFailSecondNetxSendn : public libndt::Client {
 public:
  using libndt::Client::Client;
  libndt::Err netx_dial(const std::string &, const std::string &,
                        libndt::Socket *sock) noexcept override {
    *sock = 17 /* Something "valid" */;
    return libndt::Err::none;
  }
  libndt::Err netx_sendn(libndt::Socket, const void *,
                         libndt::Size size) noexcept override {
    return size == 3 ? libndt::Err::none : libndt::Err::io_error;
  }
  libndt::Err netx_recvn(libndt::Socket, void *buf,
                         libndt::Size size) noexcept override {
    assert(size == 2);
    (void)size;
    ((char *)buf)[0] = 5;
    ((char *)buf)[1] = 0;
    return libndt::Err::none;
  }
};

TEST_CASE(
    "Client::netx_maybesocks5h_dial() deals with Client::netx_sendn() "
    "error while sending connect_request") {
  libndt::Settings settings;
  settings.socks5h_port = "9050";
  Maybesocks5hConnectFailSecondNetxSendn client{settings};
  libndt::Socket sock = -1;
  REQUIRE(client.netx_maybesocks5h_dial("www.google.com", "80", &sock) ==
          libndt::Err::io_error);
}

class Maybesocks5hConnectFailSecondNetxRecvn : public libndt::Client {
 public:
  using libndt::Client::Client;
  libndt::Err netx_dial(const std::string &, const std::string &,
                        libndt::Socket *sock) noexcept override {
    *sock = 17 /* Something "valid" */;
    return libndt::Err::none;
  }
  libndt::Err netx_sendn(libndt::Socket, const void *,
                         libndt::Size) noexcept override {
    return libndt::Err::none;
  }
  libndt::Err netx_recvn(libndt::Socket, void *buf,
                         libndt::Size size) noexcept override {
    if (size == 2) {
      ((char *)buf)[0] = 5;
      ((char *)buf)[1] = 0;
      return libndt::Err::none;
    }
    return libndt::Err::io_error;
  }
};

TEST_CASE(
    "Client::netx_maybesocks5h_dial() deals with Client::recvn() "
    "error while receiving connect_response_hdr") {
  libndt::Settings settings;
  settings.socks5h_port = "9050";
  Maybesocks5hConnectFailSecondNetxRecvn client{settings};
  libndt::Socket sock = -1;
  REQUIRE(client.netx_maybesocks5h_dial("www.google.com", "80", &sock) ==
          libndt::Err::io_error);
}

class Maybesocks5hConnectInvalidSecondVersion : public libndt::Client {
 public:
  using libndt::Client::Client;
  libndt::Err netx_dial(const std::string &, const std::string &,
                        libndt::Socket *sock) noexcept override {
    *sock = 17 /* Something "valid" */;
    return libndt::Err::none;
  }
  libndt::Err netx_sendn(libndt::Socket, const void *,
                         libndt::Size) noexcept override {
    return libndt::Err::none;
  }
  libndt::Err netx_recvn(libndt::Socket, void *buf,
                         libndt::Size size) noexcept override {
    if (size == 2) {
      ((char *)buf)[0] = 5;
      ((char *)buf)[1] = 0;
      return libndt::Err::none;
    }
    if (size == 4) {
      ((char *)buf)[0] = 4;  // unexpected
      ((char *)buf)[1] = 0;
      return libndt::Err::none;
    }
    return libndt::Err::io_error;
  }
};

TEST_CASE(
    "Client::netx_maybesocks5h_dial() deals with receiving "
    "invalid version number in second Client::recvn()") {
  libndt::Settings settings;
  settings.socks5h_port = "9050";
  Maybesocks5hConnectInvalidSecondVersion client{settings};
  libndt::Socket sock = -1;
  REQUIRE(client.netx_maybesocks5h_dial("www.google.com", "80", &sock) ==
          libndt::Err::socks5h);
}

class Maybesocks5hConnectErrorResult : public libndt::Client {
 public:
  using libndt::Client::Client;
  libndt::Err netx_dial(const std::string &, const std::string &,
                        libndt::Socket *sock) noexcept override {
    *sock = 17 /* Something "valid" */;
    return libndt::Err::none;
  }
  libndt::Err netx_sendn(libndt::Socket, const void *,
                         libndt::Size) noexcept override {
    return libndt::Err::none;
  }
  libndt::Err netx_recvn(libndt::Socket, void *buf,
                         libndt::Size size) noexcept override {
    if (size == 2) {
      ((char *)buf)[0] = 5;
      ((char *)buf)[1] = 0;
      return libndt::Err::none;
    }
    if (size == 4) {
      ((char *)buf)[0] = 5;
      ((char *)buf)[1] = 1;  // error occurred
      return libndt::Err::none;
    }
    return libndt::Err::io_error;
  }
};

TEST_CASE(
    "Client::netx_maybesocks5h_dial() deals with receiving "
    "an error code in second Client::recvn()") {
  libndt::Settings settings;
  settings.socks5h_port = "9050";
  Maybesocks5hConnectErrorResult client{settings};
  libndt::Socket sock = -1;
  REQUIRE(client.netx_maybesocks5h_dial("www.google.com", "80", &sock) ==
          libndt::Err::io_error);
}

class Maybesocks5hConnectInvalidReserved : public libndt::Client {
 public:
  using libndt::Client::Client;
  libndt::Err netx_dial(const std::string &, const std::string &,
                        libndt::Socket *sock) noexcept override {
    *sock = 17 /* Something "valid" */;
    return libndt::Err::none;
  }
  libndt::Err netx_sendn(libndt::Socket, const void *,
                         libndt::Size) noexcept override {
    return libndt::Err::none;
  }
  libndt::Err netx_recvn(libndt::Socket, void *buf,
                         libndt::Size size) noexcept override {
    if (size == 2) {
      ((char *)buf)[0] = 5;
      ((char *)buf)[1] = 0;
      return libndt::Err::none;
    }
    if (size == 4) {
      ((char *)buf)[0] = 5;
      ((char *)buf)[1] = 0;
      ((char *)buf)[2] = 1;  // should instead be zero
      return libndt::Err::none;
    }
    return libndt::Err::io_error;
  }
};

TEST_CASE(
    "Client::netx_maybesocks5h_dial() deals with receiving "
    "an invalid reserved field in second Client::recvn()") {
  libndt::Settings settings;
  settings.socks5h_port = "9050";
  Maybesocks5hConnectInvalidReserved client{settings};
  libndt::Socket sock = -1;
  REQUIRE(client.netx_maybesocks5h_dial("www.google.com", "80", &sock) ==
          libndt::Err::socks5h);
}

class Maybesocks5hConnectFailAddressNetxRecvn : public libndt::Client {
 public:
  using libndt::Client::Client;
  libndt::Err netx_dial(const std::string &, const std::string &,
                        libndt::Socket *sock) noexcept override {
    *sock = 17 /* Something "valid" */;
    return libndt::Err::none;
  }
  libndt::Err netx_sendn(libndt::Socket, const void *,
                         libndt::Size) noexcept override {
    return libndt::Err::none;
  }
  uint8_t type = 0;
  bool seen = false;
  libndt::Err netx_recvn(libndt::Socket, void *buf,
                         libndt::Size size) noexcept override {
    if (size == 2) {
      ((char *)buf)[0] = 5;
      ((char *)buf)[1] = 0;
      return libndt::Err::none;
    }
    if (size == 4 && !seen) {
      seen = true;  // use flag because IPv4 is also 4 bytes
      assert(type != 0);
      ((char *)buf)[0] = 5;
      ((char *)buf)[1] = 0;
      ((char *)buf)[2] = 0;
      ((char *)buf)[3] = type;
      return libndt::Err::none;
    }
    // the subsequent recvn() will fail
    return libndt::Err::io_error;
  }
};

TEST_CASE(
    "Client::netx_maybesocks5h_dial() deals with Client::recvn() "
    "error when reading a IPv4") {
  libndt::Settings settings;
  settings.socks5h_port = "9050";
  Maybesocks5hConnectFailAddressNetxRecvn client{settings};
  client.type = 1;
  libndt::Socket sock = -1;
  REQUIRE(client.netx_maybesocks5h_dial("www.google.com", "80", &sock) ==
          libndt::Err::io_error);
}

TEST_CASE(
    "Client::netx_maybesocks5h_dial() deals with Client::recvn() "
    "error when reading a IPv6") {
  libndt::Settings settings;
  settings.socks5h_port = "9050";
  Maybesocks5hConnectFailAddressNetxRecvn client{settings};
  client.type = 4;
  libndt::Socket sock = -1;
  REQUIRE(client.netx_maybesocks5h_dial("www.google.com", "80", &sock) ==
          libndt::Err::io_error);
}

TEST_CASE(
    "Client::netx_maybesocks5h_dial() deals with Client::recvn() "
    "error when reading a invalid address type") {
  libndt::Settings settings;
  settings.socks5h_port = "9050";
  Maybesocks5hConnectFailAddressNetxRecvn client{settings};
  client.type = 7;
  libndt::Socket sock = -1;
  REQUIRE(client.netx_maybesocks5h_dial("www.google.com", "80", &sock) ==
          libndt::Err::socks5h);
}

class Maybesocks5hConnectWithArray : public libndt::Client {
 public:
  using libndt::Client::Client;
  libndt::Err netx_dial(const std::string &, const std::string &,
                        libndt::Socket *sock) noexcept override {
    *sock = 17 /* Something "valid" */;
    return libndt::Err::none;
  }
  libndt::Err netx_sendn(libndt::Socket, const void *,
                         libndt::Size) noexcept override {
    return libndt::Err::none;
  }
  std::deque<std::string> array;
  libndt::Err netx_recvn(libndt::Socket, void *buf,
                         libndt::Size size) noexcept override {
    if (!array.empty() && size == array[0].size()) {
      for (size_t idx = 0; idx < array[0].size(); ++idx) {
        ((char *)buf)[idx] = array[0][idx];
      }
      array.pop_front();
      return libndt::Err::none;
    }
    return libndt::Err::io_error;
  }
};

TEST_CASE(
    "Client::netx_maybesocks5h_dial() deals with Client::recvn() "
    "error when failing to read domain length") {
  libndt::Settings settings;
  settings.socks5h_port = "9050";
  Maybesocks5hConnectWithArray client{settings};
  client.array = {
      std::string{"\5\0", 2},
      std::string{"\5\0\0\3", 4},
  };
  libndt::Socket sock = -1;
  REQUIRE(client.netx_maybesocks5h_dial("www.google.com", "80", &sock) ==
          libndt::Err::io_error);
}

TEST_CASE(
    "Client::netx_maybesocks5h_dial() deals with Client::recvn() "
    "error when failing to read domain") {
  libndt::Settings settings;
  settings.socks5h_port = "9050";
  Maybesocks5hConnectWithArray client{settings};
  client.array = {
      std::string{"\5\0", 2},
      std::string{"\5\0\0\3", 4},
      std::string{"\7", 1},
  };
  libndt::Socket sock = -1;
  REQUIRE(client.netx_maybesocks5h_dial("www.google.com", "80", &sock) ==
          libndt::Err::io_error);
}

TEST_CASE(
    "Client::netx_maybesocks5h_dial() deals with Client::recvn() "
    "error when failing to read port") {
  libndt::Settings settings;
  settings.socks5h_port = "9050";
  Maybesocks5hConnectWithArray client{settings};
  client.array = {
      std::string{"\5\0", 2},
      std::string{"\5\0\0\3", 4},
      std::string{"\7", 1},
      std::string{"123.org", 7},
  };
  libndt::Socket sock = -1;
  REQUIRE(client.netx_maybesocks5h_dial("www.google.com", "80", &sock) ==
          libndt::Err::io_error);
}

TEST_CASE("Client::netx_maybesocks5h_dial() works with IPv4 (mocked)") {
  libndt::Settings settings;
  settings.socks5h_port = "9050";
  Maybesocks5hConnectWithArray client{settings};
  client.array = {
      std::string{"\5\0", 2},
      std::string{"\5\0\0\1", 4},
      std::string{"\0\0\0\0", 4},
      std::string{"\0\0", 2},
  };
  libndt::Socket sock = -1;
  REQUIRE(client.netx_maybesocks5h_dial("www.google.com", "80", &sock) ==
          libndt::Err::none);
}

TEST_CASE("Client::netx_maybesocks5h_dial() works with IPv6 (mocked)") {
  libndt::Settings settings;
  settings.socks5h_port = "9050";
  Maybesocks5hConnectWithArray client{settings};
  client.array = {
      std::string{"\5\0", 2},
      std::string{"\5\0\0\4", 4},
      std::string{"\0\0\0\0\0\0\0\0\0\0\0\0\0\0\0\0", 16},
      std::string{"\0\0", 2},
  };
  libndt::Socket sock = -1;
  REQUIRE(client.netx_maybesocks5h_dial("www.google.com", "80", &sock) ==
          libndt::Err::none);
}

// Client::netx_map_errno() tests
// ------------------------------

#ifdef _WIN32
#define E(name) WSAE##name
#else
#define E(name) E##name
#endif

TEST_CASE("Client::netx_map_errno() correctly maps all errors") {
  using namespace libndt;
#ifdef NDEBUG  // There is an assertion that would fail in DEBUG mode
  REQUIRE(Client::netx_map_errno(0) == Err::io_error);
#endif
#ifndef _WIN32
  REQUIRE(Client::netx_map_errno(E(PIPE)) == Err::broken_pipe);
#endif
  REQUIRE(Client::netx_map_errno(E(CONNABORTED)) == Err::connection_aborted);
  REQUIRE(Client::netx_map_errno(E(CONNREFUSED)) == Err::connection_refused);
  REQUIRE(Client::netx_map_errno(E(CONNRESET)) == Err::connection_reset);
  REQUIRE(Client::netx_map_errno(E(HOSTUNREACH)) == Err::host_unreachable);
  REQUIRE(Client::netx_map_errno(E(INTR)) == Err::interrupted);
  REQUIRE(Client::netx_map_errno(E(INVAL)) == Err::invalid_argument);
#ifndef _WIN32
  REQUIRE(Client::netx_map_errno(E(IO)) == Err::io_error);
#endif
  REQUIRE(Client::netx_map_errno(E(NETDOWN)) == Err::network_down);
  REQUIRE(Client::netx_map_errno(E(NETRESET)) == Err::network_reset);
  REQUIRE(Client::netx_map_errno(E(NETUNREACH)) == Err::network_unreachable);
  REQUIRE(Client::netx_map_errno(E(INPROGRESS)) == Err::operation_in_progress);
  REQUIRE(Client::netx_map_errno(E(WOULDBLOCK)) == Err::operation_would_block);
  REQUIRE(Client::netx_map_errno(E(TIMEDOUT)) == Err::timed_out);
#if !defined _WIN32 && EAGAIN != EWOULDBLOCK
  REQUIRE(Client::netx_map_errno(E(AGAIN)) == Err::operation_would_block);
#endif
}

// Client::netx_map_eai() tests
// ----------------------------

TEST_CASE("Client::netx_map_eai() correctly maps all errors") {
  using namespace libndt;
  Client client;
  REQUIRE(client.netx_map_eai(EAI_AGAIN) == Err::ai_again);
  REQUIRE(client.netx_map_eai(EAI_FAIL) == Err::ai_fail);
  REQUIRE(client.netx_map_eai(EAI_NONAME) == Err::ai_noname);
#ifdef EAI_SYSTEM
  {
    client.sys_set_last_error(E(WOULDBLOCK));
    REQUIRE(client.netx_map_eai(EAI_SYSTEM) == Err::operation_would_block);
    client.sys_set_last_error(0);
  }
#endif
}

#undef E  // Tidy

// Client::netx_dial() tests
// -------------------------

TEST_CASE("Client::netx_dial() requires initial socket to be -1") {
  libndt::Client client;
  libndt::Socket sock = 21;
  REQUIRE(client.netx_dial("1.2.3.4", "33", &sock) ==
          libndt::Err::invalid_argument);
}

class FailNetxResolve : public libndt::Client {
 public:
  using libndt::Client::Client;
  libndt::Err netx_resolve(const std::string &,
                           std::vector<std::string> *) noexcept override {
    return libndt::Err::ai_again;
  }
};

TEST_CASE("Client::netx_dial() deals with Client::netx_resolve() failure") {
  FailNetxResolve client;
  libndt::Socket sock = -1;
  REQUIRE(client.netx_dial("1.2.3.4", "33", &sock) == libndt::Err::ai_again);
}

class FailGetaddrinfoInNetxConnect : public libndt::Client {
 public:
  using libndt::Client::Client;
  libndt::Err netx_resolve(const std::string &str,
                           std::vector<std::string> *addrs) noexcept override {
    REQUIRE(str == "1.2.3.4");  // make sure it did not change
    addrs->push_back(str);
    return libndt::Err::none;
  }
  int sys_getaddrinfo(const char *, const char *, const addrinfo *,
                      addrinfo **) noexcept override {
    return EAI_AGAIN;
  }
};

TEST_CASE("Client::netx_dial() deals with Client::getaddrinfo() failure") {
  FailGetaddrinfoInNetxConnect client;
  libndt::Socket sock = -1;
  REQUIRE(client.netx_dial("1.2.3.4", "33", &sock) == libndt::Err::ai_again);
}

class FailSocket : public libndt::Client {
 public:
  using libndt::Client::Client;
  libndt::Socket sys_socket(int, int, int) noexcept override {
    sys_set_last_error(OS_EINVAL);
    return -1;
  }
};

TEST_CASE("Client::netx_dial() deals with Client::socket() failure") {
  FailSocket client;
  libndt::Socket sock = -1;
  REQUIRE(client.netx_dial("1.2.3.4", "33", &sock) == libndt::Err::io_error);
}

class FailSetnonblocking : public libndt::Client {
 public:
  using libndt::Client::Client;
  libndt::Err netx_setnonblocking(libndt::Socket, bool) noexcept override {
    return libndt::Err::io_error;
  }
};

TEST_CASE("Client::netx_dial() deals with Client::netx_setnonblocking() failure") {
  FailSetnonblocking client;
  libndt::Socket sock = -1;
  REQUIRE(client.netx_dial("1.2.3.4", "33", &sock) == libndt::Err::io_error);
}

class FailSocketConnectImmediate : public libndt::Client {
 public:
  using libndt::Client::Client;
  int sys_connect(  //
      libndt::Socket, const sockaddr *, libndt::SockLen) noexcept override {
    sys_set_last_error(OS_EINVAL);
    return -1;
  }
};

TEST_CASE(
    "Client::netx_dial() deals with immediate Client::connect() failure") {
  FailSocketConnectImmediate client{};
  libndt::Socket sock = -1;
  REQUIRE(client.netx_dial("1.2.3.4", "33", &sock) == libndt::Err::io_error);
}

#ifdef _WIN32
#define OS_EINPROGRESS WSAEWOULDBLOCK
#else
#define OS_EINPROGRESS EINPROGRESS
#endif

class FailSocketConnectTimeout : public libndt::Client {
 public:
  using libndt::Client::Client;
  int connect(  //
      libndt::Socket, const sockaddr *, libndt::SockLen) noexcept override {
    set_last_system_error(OS_EINPROGRESS);
    return -1;
  }
  libndt::Err netx_select(int, fd_set *, fd_set *, fd_set *,
                          timeval *) noexcept override {
    return libndt::Err::timed_out;
  }
};

TEST_CASE("Client::netx_dial() deals with Client::connect() timeout") {
  FailSocketConnectTimeout client{};
  libndt::Socket sock = -1;
  REQUIRE(client.netx_dial("1.2.3.4", "33", &sock) == libndt::Err::io_error);
}

class FailSocketConnectGetsockoptError : public libndt::Client {
 public:
  using libndt::Client::Client;
  int connect(  //
      libndt::Socket, const sockaddr *, libndt::SockLen) noexcept override {
    set_last_system_error(OS_EINPROGRESS);
    return -1;
  }
  libndt::Err netx_select(int, fd_set *, fd_set *, fd_set *,
                          timeval *) noexcept override {
    return libndt::Err::none;
  }
  virtual int getsockopt(libndt::Socket, int, int, void *,
                         libndt::SockLen *) noexcept override {
    set_last_system_error(OS_EINVAL);
    return -1;
  }
};

TEST_CASE(
    "Client::netx_dial() deals with Client::connect() getsockopt() error") {
  FailSocketConnectGetsockoptError client{};
  libndt::Socket sock = -1;
  REQUIRE(client.netx_dial("1.2.3.4", "33", &sock) == libndt::Err::io_error);
}

class FailSocketConnectSocketError : public libndt::Client {
 public:
  using libndt::Client::Client;
  int connect(  //
      libndt::Socket, const sockaddr *, libndt::SockLen) noexcept override {
    set_last_system_error(OS_EINPROGRESS);
    return -1;
  }
  libndt::Err netx_select(int, fd_set *, fd_set *, fd_set *,
                          timeval *) noexcept override {
    return libndt::Err::none;
  }
  virtual int getsockopt(libndt::Socket, int, int, void *value,
                         libndt::SockLen *) noexcept override {
    int *ivalue = static_cast<int *>(value);
    *ivalue = OS_EINVAL;  // Any error would actually do here
    return 0;
  }
};

TEST_CASE(
    "Client::netx_dial() deals with Client::connect() socket error") {
  FailSocketConnectSocketError client{};
  libndt::Socket sock = -1;
  REQUIRE(client.netx_dial("1.2.3.4", "33", &sock) == libndt::Err::io_error);
}

// Client::netx_recv_nonblocking() tests
// -------------------------------------

TEST_CASE("Client::netx_recv_nonblocking() deals with zero recv correctly") {
  libndt::Client client;
  libndt::Size n = 0;
  REQUIRE(client.netx_recv_nonblocking(0, nullptr, 0, &n) ==
          libndt::Err::invalid_argument);
}

// Client::netx_recvn() tests
// --------------------------

#ifdef _WIN32
#define OS_SSIZE_MAX INT_MAX
#else
#define OS_SSIZE_MAX SSIZE_MAX
#endif

TEST_CASE("Client::netx_recvn() deals with too-large buffer") {
  libndt::Client client;
  REQUIRE(client.netx_recvn(0, nullptr, (unsigned long long)OS_SSIZE_MAX + 1) ==
          libndt::Err::invalid_argument);
}

class FailNetxRecv : public libndt::Client {
 public:
  using libndt::Client::Client;
<<<<<<< HEAD
  libndt::Err netx_recv(libndt::Socket, void *, libndt::Size,
                        libndt::Size *) noexcept override {
    return libndt::Err::invalid_argument;
=======
  libndt::Ssize sys_recv(libndt::Socket, void *,
                         libndt::Size) noexcept override {
    sys_set_last_error(OS_EWOULDBLOCK);
    return -1;
>>>>>>> b4559a68
  }
};

TEST_CASE("Client::netx_recvn() deals with Client::netx_recv() failure") {
  char buf[1024];
  FailNetxRecv client;
  REQUIRE(client.netx_recvn(0, buf, sizeof(buf)) ==
          libndt::Err::invalid_argument);
}

class RecvEof : public libndt::Client {
 public:
  using libndt::Client::Client;
  libndt::Ssize sys_recv(libndt::Socket, void *,
                         libndt::Size) noexcept override {
    return 0;
  }
};

TEST_CASE("Client::netx_recvn() deals with Client::recv() EOF") {
  char buf[1024];
  RecvEof client;
  REQUIRE(client.netx_recvn(0, buf, sizeof(buf)) == libndt::Err::eof);
}

class PartialNetxRecvAndThenError : public libndt::Client {
 public:
  using libndt::Client::Client;
  static constexpr libndt::Size amount = 11;
  static constexpr libndt::Size good_amount = 3;
<<<<<<< HEAD
  libndt::Err netx_recv(libndt::Socket, void *buf,
                        libndt::Size size, libndt::Size *rv) noexcept override {
=======
  libndt::Ssize sys_recv(libndt::Socket, void *buf,
                         libndt::Size size) noexcept override {
>>>>>>> b4559a68
    if (size == amount) {
      assert(size >= good_amount);
      for (size_t i = 0; i < good_amount; ++i) {
        ((char *)buf)[i] = 'A';
      }
      *rv = good_amount;
      return libndt::Err::none;
    }
<<<<<<< HEAD
    return libndt::Err::invalid_argument;
=======
    sys_set_last_error(OS_EWOULDBLOCK);
    return -1;
>>>>>>> b4559a68
  }
};

TEST_CASE(
    "Client::netx_recvn() deals with partial Client::netx_recv() and then error") {
  char buf[PartialNetxRecvAndThenError::amount] = {};
  PartialNetxRecvAndThenError client;
  REQUIRE(client.netx_recvn(0, buf, sizeof(buf)) ==
          libndt::Err::invalid_argument);
  // Just to make sure the code path was entered correctly. We still think that
  // the right behaviour here is to return -1, not a short read.
  for (size_t i = 0; i < sizeof(buf); ++i) {
    if (i < PartialNetxRecvAndThenError::good_amount) {
      REQUIRE(buf[i] == 'A');
    } else {
      REQUIRE(buf[i] == '\0');
    }
  }
}

class PartialRecvAndThenEof : public libndt::Client {
 public:
  using libndt::Client::Client;
  static constexpr libndt::Size amount = 7;
  static constexpr libndt::Size good_amount = 5;
  libndt::Ssize sys_recv(libndt::Socket, void *buf,
                         libndt::Size size) noexcept override {
    if (size == amount) {
      assert(size >= good_amount);
      for (size_t i = 0; i < good_amount; ++i) {
        ((char *)buf)[i] = 'B';
      }
      return good_amount;
    }
    return 0;
  }
};

TEST_CASE(
    "Client::netx_recvn() deals with partial Client::recv() and then EOF") {
  char buf[PartialRecvAndThenEof::amount] = {};
  PartialRecvAndThenEof client;
  REQUIRE(client.netx_recvn(0, buf, sizeof(buf)) == libndt::Err::eof);
  // Just to make sure the code path was entered correctly. We still think that
  // the right behaviour here is to return zero, not a short read.
  for (size_t i = 0; i < sizeof(buf); ++i) {
    if (i < PartialRecvAndThenEof::good_amount) {
      REQUIRE(buf[i] == 'B');
    } else {
      REQUIRE(buf[i] == '\0');
    }
  }
}

// Client::netx_send_nonblocking() tests
// -------------------------------------

TEST_CASE("Client::netx_send() deals with zero send correctly") {
  libndt::Client client;
  libndt::Size n = 0;
  REQUIRE(client.netx_send_nonblocking(0, nullptr, 0, &n) ==
          libndt::Err::invalid_argument);
}

// Client::netx_sendn() tests
// --------------------------

TEST_CASE("Client::netx_sendn() deals with too-large buffer") {
  libndt::Client client;
  REQUIRE(client.netx_sendn(0, nullptr, (unsigned long long)OS_SSIZE_MAX + 1) ==
          libndt::Err::invalid_argument);
}

class FailSend : public libndt::Client {
 public:
  using libndt::Client::Client;
  libndt::Ssize sys_send(libndt::Socket, const void *,
                         libndt::Size) noexcept override {
    sys_set_last_error(OS_EWOULDBLOCK);
    return -1;
  }
};

TEST_CASE("Client::netx_sendn() deals with Client::send() failure") {
  char buf[1024];
  FailSend client;
  REQUIRE(client.netx_sendn(0, buf, sizeof(buf)) ==
          libndt::Err::operation_would_block);
}

// As much as EOF should not appear on a socket when sending, be ready.
class SendEof : public libndt::Client {
 public:
  using libndt::Client::Client;
  libndt::Ssize sys_send(libndt::Socket, const void *,
                         libndt::Size) noexcept override {
    return 0;
  }
};

TEST_CASE("Client::netx_sendn() deals with Client::send() EOF") {
  char buf[1024];
  SendEof client;
  REQUIRE(client.netx_sendn(0, buf, sizeof(buf)) == libndt::Err::io_error);
}

class PartialSendAndThenError : public libndt::Client {
 public:
  using libndt::Client::Client;
  static constexpr libndt::Size amount = 11;
  static constexpr libndt::Size good_amount = 3;
  libndt::Size successful = 0;
  libndt::Ssize sys_send(libndt::Socket, const void *,
                         libndt::Size size) noexcept override {
    if (size == amount) {
      assert(size >= good_amount);
      successful += good_amount;
      return good_amount;
    }
    sys_set_last_error(OS_EWOULDBLOCK);
    return -1;
  }
};

TEST_CASE("Client::send() deals with partial Client::send() and then error") {
  char buf[PartialSendAndThenError::amount] = {};
  PartialSendAndThenError client;
  REQUIRE(client.netx_sendn(0, buf, sizeof(buf)) ==
          libndt::Err::operation_would_block);
  // Just to make sure the code path was entered correctly. We still think that
  // the right behaviour here is to return -1, not a short write.
  //
  // Usage of `exp` is required to make clang compile (unclear to me why).
  auto exp = PartialSendAndThenError::good_amount;
  REQUIRE(client.successful == exp);
}

// See above comment regarding likelihood of send returning EOF (i.e. zero)
class PartialSendAndThenEof : public libndt::Client {
 public:
  using libndt::Client::Client;
  static constexpr libndt::Size amount = 7;
  static constexpr libndt::Size good_amount = 5;
  libndt::Size successful = 0;
  libndt::Ssize sys_send(libndt::Socket, const void *,
                         libndt::Size size) noexcept override {
    if (size == amount) {
      assert(size >= good_amount);
      successful += good_amount;
      return good_amount;
    }
    return 0;
  }
};

TEST_CASE(
    "Client::netx_sendn() deals with partial Client::send() and then EOF") {
  char buf[PartialSendAndThenEof::amount] = {};
  PartialSendAndThenEof client;
  REQUIRE(client.netx_sendn(0, buf, sizeof(buf)) == libndt::Err::io_error);
  // Just to make sure the code path was entered correctly. We still think that
  // the right behaviour here is to return zero, not a short write.
  //
  // Usage of `exp` is required to make clang compile (unclear to me why).
  auto exp = PartialSendAndThenEof::good_amount;
  REQUIRE(client.successful == exp);
}

// Client::netx_resolve() tests
// ----------------------------

class FailGetaddrinfo : public libndt::Client {
 public:
  using libndt::Client::Client;
  int sys_getaddrinfo(const char *, const char *, const addrinfo *,
                      addrinfo **) noexcept override {
    return EAI_AGAIN;
  }
};

TEST_CASE("Client::netx_resolve() deals with Client::getaddrinfo() failure") {
  FailGetaddrinfo client;
  std::vector<std::string> addrs;
  REQUIRE(client.netx_resolve("x.org", &addrs) == libndt::Err::ai_again);
}

class FailGetnameinfo : public libndt::Client {
 public:
  using libndt::Client::Client;
  int sys_getnameinfo(const sockaddr *, libndt::SockLen, char *,
                      libndt::SockLen, char *, libndt::SockLen,
                      int) noexcept override {
    return EAI_AGAIN;
  }
};

TEST_CASE("Client::netx_resolve() deals with Client::getnameinfo() failure") {
  FailGetnameinfo client;
  std::vector<std::string> addrs;
  REQUIRE(client.netx_resolve("x.org", &addrs) == libndt::Err::ai_generic);
}

// Client::netx_setnonblocking() tests
// -----------------------------------

#ifdef _WIN32

class FailIoctlsocket : public libndt::Client {
 public:
  using libndt::Client::Client;
  long expect = 2UL;  // value that should not be used
  int sys_ioctlsocket(libndt::Socket, long cmd,
                      u_long *value) noexcept override {
    REQUIRE(cmd == FIONBIO);
    REQUIRE(*value == expect);
    ::SetLastError(WSAEINVAL);
    return -1;
  }
};

TEST_CASE(
    "Client::netx_setnonblocking() deals with Client::ioctlsocket() failure") {
  FailIoctlsocket client;
  {
    client.expect = 1UL;
    REQUIRE(client.netx_setnonblocking(17, true) ==
            libndt::Err::invalid_argument);
  }
  {
    client.expect = 0UL;
    REQUIRE(client.netx_setnonblocking(17, false) ==
            libndt::Err::invalid_argument);
  }
}

#else

class FailFcntlGet : public libndt::Client {
 public:
  using libndt::Client::Client;
  int sys_fcntl(libndt::Socket, int cmd) noexcept override {
    REQUIRE(cmd == F_GETFL);
    errno = EINVAL;
    return -1;
  }
};

TEST_CASE(
    "Client::netx_setnonblocking() deals with Client::fcntl(F_GETFL) failure") {
  FailFcntlGet client;
  REQUIRE(client.netx_setnonblocking(17, true) ==
          libndt::Err::invalid_argument);
}

class FailFcntlSet : public libndt::Client {
 public:
  using libndt::Client::Client;
  int sys_fcntl(libndt::Socket, int cmd) noexcept override {
    REQUIRE(cmd == F_GETFL);
    return 0;
  }
  int expect = ~0;  // value that should never appear
  int sys_fcntl(libndt::Socket, int cmd, int flags) noexcept override {
    REQUIRE(cmd == F_SETFL);
    REQUIRE(flags == expect);
    errno = EINVAL;
    return -1;
  }
};

TEST_CASE(
    "Client::netx_setnonblocking() deals with Client::fcntl(F_SETFL) failure") {
  FailFcntlSet client;
  {
    client.expect = O_NONBLOCK;
    REQUIRE(client.netx_setnonblocking(17, true) ==
            libndt::Err::invalid_argument);
  }
  {
    client.expect = 0;
    REQUIRE(client.netx_setnonblocking(17, false) ==
            libndt::Err::invalid_argument);
  }
}

#endif  // _WIN32

// Client::netx_select() tests
// ---------------------------

#ifndef _WIN32

class InterruptSelect : public libndt::Client {
 public:
  using libndt::Client::Client;
  unsigned int count = 0;
  int sys_select(int, fd_set *, fd_set *, fd_set *,
                 timeval *) noexcept override {
    if (count++ == 0) {
      sys_set_last_error(EINTR);
    } else {
      sys_set_last_error(EIO);
    }
    return -1;
  }
};

TEST_CASE("Client::netx_select() deals with EINTR") {
  libndt::Socket maxfd = 17;
  std::vector<libndt::Socket> wantread;
  wantread.push_back(maxfd);
  InterruptSelect client;
  timeval tv{};
  REQUIRE(client.netx_select(  //
              std::move(wantread), {}, tv, nullptr, nullptr) ==
          libndt::Err::io_error);
  REQUIRE(client.count == 2);
}

#endif  // !_WIN32

class TimeoutSelect : public libndt::Client {
 public:
  using libndt::Client::Client;
  int sys_select(int, fd_set *, fd_set *, fd_set *,
                 timeval *) noexcept override {
    return 0;
  }
};

TEST_CASE("Client::netx_select() deals with timeout") {
  libndt::Socket maxfd = 17;
  std::vector<libndt::Socket> wantread;
  wantread.push_back(maxfd);
  TimeoutSelect client;
  REQUIRE(client.netx_select(  //
              std::move(wantread), {}, {}, nullptr, nullptr) ==
          libndt::Err::timed_out);
}

// Client::query_mlabns_curl() tests
// ---------------------------------

#ifdef HAVE_CURL
TEST_CASE("Client::query_mlabns_curl() deals with Curl{} failure") {
  libndt::Client client;
  // Note: passing `nullptr` should cause Curl{} to fail and hence we can
  // also easily check for cases where Curl{} fails.
  REQUIRE(client.query_mlabns_curl("", 3, nullptr) == false);
}
#endif

// Client::sys_get_last_error() tests
// ----------------------------------

#ifdef _WIN32
#define OS_EINVAL WSAEINVAL
#else
#define OS_EINVAL EINVAL
#endif

TEST_CASE("Client::sys_get_last_error() works as expected") {
  libndt::Client client;
  client.sys_set_last_error(OS_EINVAL);
  REQUIRE(client.sys_get_last_error() == OS_EINVAL);
  client.sys_set_last_error(0);  // clear
  REQUIRE(client.sys_get_last_error() == 0);
}

// Client::recv() tests
// --------------------

TEST_CASE("Client::sys_recv() deals with too-large buffer") {
  libndt::Client client;
  REQUIRE(client.sys_recv(0, nullptr, (unsigned long long)OS_SSIZE_MAX + 1) ==
          -1);
}

// Client::send() tests
// --------------------

TEST_CASE("Client::sys_send() deals with too-large buffer") {
  libndt::Client client;
  REQUIRE(client.sys_send(0, nullptr, (unsigned long long)OS_SSIZE_MAX + 1) ==
          -1);
}<|MERGE_RESOLUTION|>--- conflicted
+++ resolved
@@ -2270,13 +2270,15 @@
 class FailSocketConnectTimeout : public libndt::Client {
  public:
   using libndt::Client::Client;
-  int connect(  //
+  int sys_connect(  //
       libndt::Socket, const sockaddr *, libndt::SockLen) noexcept override {
-    set_last_system_error(OS_EINPROGRESS);
+    sys_set_last_error(OS_EINPROGRESS);
     return -1;
   }
-  libndt::Err netx_select(int, fd_set *, fd_set *, fd_set *,
-                          timeval *) noexcept override {
+  libndt::Err netx_select(std::vector<libndt::Socket>,
+                          std::vector<libndt::Socket>, timeval,
+                          std::vector<libndt::Socket> *,
+                          std::vector<libndt::Socket> *) noexcept override {
     return libndt::Err::timed_out;
   }
 };
@@ -2290,18 +2292,20 @@
 class FailSocketConnectGetsockoptError : public libndt::Client {
  public:
   using libndt::Client::Client;
-  int connect(  //
+  int sys_connect(  //
       libndt::Socket, const sockaddr *, libndt::SockLen) noexcept override {
-    set_last_system_error(OS_EINPROGRESS);
+    sys_set_last_error(OS_EINPROGRESS);
     return -1;
   }
-  libndt::Err netx_select(int, fd_set *, fd_set *, fd_set *,
-                          timeval *) noexcept override {
-    return libndt::Err::none;
-  }
-  virtual int getsockopt(libndt::Socket, int, int, void *,
-                         libndt::SockLen *) noexcept override {
-    set_last_system_error(OS_EINVAL);
+  libndt::Err netx_select(std::vector<libndt::Socket>,
+                          std::vector<libndt::Socket>, timeval,
+                          std::vector<libndt::Socket> *,
+                          std::vector<libndt::Socket> *) noexcept override {
+    return libndt::Err::none;
+  }
+  int sys_getsockopt(libndt::Socket, int, int, void *,
+                     libndt::SockLen *) noexcept override {
+    sys_set_last_error(OS_EINVAL);
     return -1;
   }
 };
@@ -2316,17 +2320,19 @@
 class FailSocketConnectSocketError : public libndt::Client {
  public:
   using libndt::Client::Client;
-  int connect(  //
+  int sys_connect(  //
       libndt::Socket, const sockaddr *, libndt::SockLen) noexcept override {
-    set_last_system_error(OS_EINPROGRESS);
+    sys_set_last_error(OS_EINPROGRESS);
     return -1;
   }
-  libndt::Err netx_select(int, fd_set *, fd_set *, fd_set *,
-                          timeval *) noexcept override {
-    return libndt::Err::none;
-  }
-  virtual int getsockopt(libndt::Socket, int, int, void *value,
-                         libndt::SockLen *) noexcept override {
+  libndt::Err netx_select(std::vector<libndt::Socket>,
+                          std::vector<libndt::Socket>, timeval,
+                          std::vector<libndt::Socket> *,
+                          std::vector<libndt::Socket> *) noexcept override {
+    return libndt::Err::none;
+  }
+  virtual int sys_getsockopt(libndt::Socket, int, int, void *value,
+                             libndt::SockLen *) noexcept override {
     int *ivalue = static_cast<int *>(value);
     *ivalue = OS_EINVAL;  // Any error would actually do here
     return 0;
@@ -2368,16 +2374,9 @@
 class FailNetxRecv : public libndt::Client {
  public:
   using libndt::Client::Client;
-<<<<<<< HEAD
   libndt::Err netx_recv(libndt::Socket, void *, libndt::Size,
                         libndt::Size *) noexcept override {
     return libndt::Err::invalid_argument;
-=======
-  libndt::Ssize sys_recv(libndt::Socket, void *,
-                         libndt::Size) noexcept override {
-    sys_set_last_error(OS_EWOULDBLOCK);
-    return -1;
->>>>>>> b4559a68
   }
 };
 
@@ -2408,13 +2407,8 @@
   using libndt::Client::Client;
   static constexpr libndt::Size amount = 11;
   static constexpr libndt::Size good_amount = 3;
-<<<<<<< HEAD
   libndt::Err netx_recv(libndt::Socket, void *buf,
                         libndt::Size size, libndt::Size *rv) noexcept override {
-=======
-  libndt::Ssize sys_recv(libndt::Socket, void *buf,
-                         libndt::Size size) noexcept override {
->>>>>>> b4559a68
     if (size == amount) {
       assert(size >= good_amount);
       for (size_t i = 0; i < good_amount; ++i) {
@@ -2423,12 +2417,8 @@
       *rv = good_amount;
       return libndt::Err::none;
     }
-<<<<<<< HEAD
+    *rv = 0;
     return libndt::Err::invalid_argument;
-=======
-    sys_set_last_error(OS_EWOULDBLOCK);
-    return -1;
->>>>>>> b4559a68
   }
 };
 
