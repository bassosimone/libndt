// Part of Measurement Kit <https://measurement-kit.github.io/>.
// Measurement Kit is free software under the BSD license. See AUTHORS
// and LICENSE for more information on the copying conditions.

#include "libndt.hpp"

#ifndef _WIN32
#include <arpa/inet.h>  // IWYU pragma: keep
#include <netdb.h>
#endif

#include <errno.h>
#ifndef _WIN32
#include <fcntl.h>
#endif
#include <limits.h>
#include <stdint.h>
#include <string.h>

#include <algorithm>
#include <deque>
#include <vector>

#include "catch.hpp"
#include "json.hpp"

#ifdef _WIN32
#define OS_EINVAL WSAEINVAL
#define OS_EWOULDBLOCK WSAEWOULDBLOCK
#else
#define OS_EINVAL EINVAL
#define OS_EWOULDBLOCK EWOULDBLOCK
#endif

// Unit tests
// ==========
//
// Speaking of coverage, if specific code is already tested by running the
// example client, we don't need to write also a test for it here.

// Client::run() tests
// -------------------

class FailQueryMlabns : public libndt::Client {
 public:
  using libndt::Client::Client;
  bool query_mlabns() noexcept override { return false; }
};

TEST_CASE("Client::run() deals with Client::query_mlabns() failure") {
  FailQueryMlabns client;
  REQUIRE(client.run() == false);
}

class FailConnect : public libndt::Client {
 public:
  using libndt::Client::Client;
  bool query_mlabns() noexcept override { return true; }
  bool connect() noexcept override { return false; }
};

TEST_CASE("Client::run() deals with Client::connect() failure") {
  FailConnect client;
  REQUIRE(client.run() == false);
}

class FailSendLogin : public libndt::Client {
 public:
  using libndt::Client::Client;
  bool query_mlabns() noexcept override { return true; }
  bool connect() noexcept override { return true; }
  bool send_login() noexcept override { return false; }
};

TEST_CASE("Client::run() deals with Client::send_login() failure") {
  FailSendLogin client;
  REQUIRE(client.run() == false);
}

class FailRecvKickoff : public libndt::Client {
 public:
  using libndt::Client::Client;
  bool query_mlabns() noexcept override { return true; }
  bool connect() noexcept override { return true; }
  bool send_login() noexcept override { return true; }
  bool recv_kickoff() noexcept override { return false; }
};

TEST_CASE("Client::run() deals with Client::recv_kickoff() failure") {
  FailRecvKickoff client;
  REQUIRE(client.run() == false);
}

class FailWaitInQueue : public libndt::Client {
 public:
  using libndt::Client::Client;
  bool query_mlabns() noexcept override { return true; }
  bool connect() noexcept override { return true; }
  bool send_login() noexcept override { return true; }
  bool recv_kickoff() noexcept override { return true; }
  bool wait_in_queue() noexcept override { return false; }
};

TEST_CASE("Client::run() deals with Client::wait_in_queue() failure") {
  FailWaitInQueue client;
  REQUIRE(client.run() == false);
}

class FailRecvVersion : public libndt::Client {
 public:
  using libndt::Client::Client;
  bool query_mlabns() noexcept override { return true; }
  bool connect() noexcept override { return true; }
  bool send_login() noexcept override { return true; }
  bool recv_kickoff() noexcept override { return true; }
  bool wait_in_queue() noexcept override { return true; }
  bool recv_version() noexcept override { return false; }
};

TEST_CASE("Client::run() deals with Client::recv_version() failure") {
  FailRecvVersion client;
  REQUIRE(client.run() == false);
}

class FailRecvTestsId : public libndt::Client {
 public:
  using libndt::Client::Client;
  bool query_mlabns() noexcept override { return true; }
  bool connect() noexcept override { return true; }
  bool send_login() noexcept override { return true; }
  bool recv_kickoff() noexcept override { return true; }
  bool wait_in_queue() noexcept override { return true; }
  bool recv_version() noexcept override { return true; }
  bool recv_tests_ids() noexcept override { return false; }
};

TEST_CASE("Client::run() deals with Client::recv_tests_ids() failure") {
  FailRecvTestsId client;
  REQUIRE(client.run() == false);
}

class FailRunTests : public libndt::Client {
 public:
  using libndt::Client::Client;
  bool query_mlabns() noexcept override { return true; }
  bool connect() noexcept override { return true; }
  bool send_login() noexcept override { return true; }
  bool recv_kickoff() noexcept override { return true; }
  bool wait_in_queue() noexcept override { return true; }
  bool recv_version() noexcept override { return true; }
  bool recv_tests_ids() noexcept override { return true; }
  bool run_tests() noexcept override { return false; }
};

TEST_CASE("Client::run() deals with Client::run_tests() failure") {
  FailRunTests client;
  REQUIRE(client.run() == false);
}

class FailRecvResultsAndLogout : public libndt::Client {
 public:
  using libndt::Client::Client;
  bool query_mlabns() noexcept override { return true; }
  bool connect() noexcept override { return true; }
  bool send_login() noexcept override { return true; }
  bool recv_kickoff() noexcept override { return true; }
  bool wait_in_queue() noexcept override { return true; }
  bool recv_version() noexcept override { return true; }
  bool recv_tests_ids() noexcept override { return true; }
  bool run_tests() noexcept override { return true; }
  bool recv_results_and_logout() noexcept override { return false; }
};

TEST_CASE(  //
    "Client::run() deals with Client::recv_results_and_logout() failure") {
  FailRecvResultsAndLogout client;
  REQUIRE(client.run() == false);
}

class FailWaitClose : public libndt::Client {
 public:
  using libndt::Client::Client;
  bool query_mlabns() noexcept override { return true; }
  bool connect() noexcept override { return true; }
  bool send_login() noexcept override { return true; }
  bool recv_kickoff() noexcept override { return true; }
  bool wait_in_queue() noexcept override { return true; }
  bool recv_version() noexcept override { return true; }
  bool recv_tests_ids() noexcept override { return true; }
  bool run_tests() noexcept override { return true; }
  bool recv_results_and_logout() noexcept override { return true; }
  bool wait_close() noexcept override { return false; }
};

TEST_CASE("Client::run() deals with Client::wait_close() failure") {
  FailWaitClose client;
  REQUIRE(client.run() == false);
}

// Client::on_warning() tests
// --------------------------

TEST_CASE("Client::on_warning() works as expected") {
  libndt::Client client;
  client.on_warning("calling on_warning() to increase coverage");
}

// Client::query_mlabns() tests
// ----------------------------

class FailQueryMlabnsCurl : public libndt::Client {
 public:
  using libndt::Client::Client;
  bool query_mlabns_curl(const std::string &, long,
                         std::string *) noexcept override {
    return false;
  }
};

TEST_CASE("Client::query_mlabns() does nothing when we already know hostname") {
  libndt::Settings settings;
  settings.hostname = "neubot.mlab.mlab1.trn01.measurement-lab.org";
  FailQueryMlabnsCurl client{settings};
  REQUIRE(client.query_mlabns() == true);
}

TEST_CASE(
    "Client::query_mlabns() deals with Client::query_mlabns_curl() failure") {
  FailQueryMlabnsCurl client;
  REQUIRE(client.query_mlabns() == false);
}

class EmptyMlabnsJson : public libndt::Client {
 public:
  using libndt::Client::Client;
  bool query_mlabns_curl(const std::string &, long,
                         std::string *body) noexcept override {
    *body = "";
    return true;
  }
};

TEST_CASE("Client::query_mlabns() deals with empty JSON") {
  EmptyMlabnsJson client;
  REQUIRE(client.query_mlabns() == false);
}

class InvalidMlabnsJson : public libndt::Client {
 public:
  using libndt::Client::Client;
  bool query_mlabns_curl(const std::string &, long,
                         std::string *body) noexcept override {
    *body = "{{{{";
    return true;
  }
};

TEST_CASE("Client::query_mlabns() deals with invalid JSON") {
  InvalidMlabnsJson client;
  REQUIRE(client.query_mlabns() == false);
}

class IncompleteMlabnsJson : public libndt::Client {
 public:
  using libndt::Client::Client;
  bool query_mlabns_curl(const std::string &, long,
                         std::string *body) noexcept override {
    *body = "{}";
    return true;
  }
};

TEST_CASE("Client::query_mlabns() deals with incomplete JSON") {
  IncompleteMlabnsJson client;
  REQUIRE(client.query_mlabns() == false);
}

// Client::recv_kickoff() tests
// ----------------------------

class FailNetxRecvn : public libndt::Client {
 public:
  using libndt::Client::Client;
  libndt::Err netx_recvn(libndt::Socket, void *,
                         libndt::Size) noexcept override {
    return libndt::Err::io_error;
  }
};

TEST_CASE("Client::recv_kickoff() deals with Client::recvn() failure") {
  FailNetxRecvn client;
  REQUIRE(client.recv_kickoff() == false);
}

class NetxRecvnEof : public libndt::Client {
 public:
  using libndt::Client::Client;
  libndt::Err netx_recvn(libndt::Socket, void *,
                         libndt::Size) noexcept override {
    return libndt::Err::eof;
  }
};

TEST_CASE("Client::recv_kickoff() deals with Client::recvn() EOF") {
  NetxRecvnEof client;
  REQUIRE(client.recv_kickoff() == false);
}

class NetxRecvnInvalidKickoff : public libndt::Client {
 public:
  using libndt::Client::Client;
  libndt::Err netx_recvn(  //
      libndt::Socket, void *buf, libndt::Size siz) noexcept override {
    REQUIRE(buf != nullptr);
    REQUIRE(siz >= 1);
    for (libndt::Size i = 0; i < siz; ++i) {
      ((char *)buf)[i] = 'x';
    }
    return libndt::Err::none;
  }
};

TEST_CASE("Client::recv_kickoff() deals with invalid kickoff") {
  NetxRecvnInvalidKickoff client;
  REQUIRE(client.recv_kickoff() == false);
}

// Client::wait_in_queue() tests
// ----------------------------

class FailMsgExpect : public libndt::Client {
 public:
  using libndt::Client::Client;
  bool msg_expect(libndt::MsgType, std::string *) noexcept override {
    return false;
  }
};

TEST_CASE("Client::wait_in_queue() deals with Client::msg_expect() failure") {
  FailMsgExpect client;
  REQUIRE(client.wait_in_queue() == false);
}

class ServerBusy : public libndt::Client {
 public:
  using libndt::Client::Client;
  bool msg_expect(libndt::MsgType, std::string *val) noexcept override {
    *val = "9999";
    return true;
  }
};

TEST_CASE("Client::wait_in_queue() fails when server is busy") {
  ServerBusy client;
  REQUIRE(client.wait_in_queue() == false);
}

// Client::recv_version() tests
// ----------------------------

TEST_CASE("Client::recv_version() deals with Client::msg_expect() failure") {
  FailMsgExpect client;
  REQUIRE(client.recv_version() == false);
}

// Client::recv_tests_ids() tests
// ------------------------------

TEST_CASE("Client::recv_tests_ids() deals with Client::msg_expect() failure") {
  FailMsgExpect client;
  REQUIRE(client.recv_tests_ids() == false);
}

class InvalidTestsIds : public libndt::Client {
 public:
  using libndt::Client::Client;
  bool msg_expect(libndt::MsgType, std::string *val) noexcept override {
    *val = "777 888 999";
    return true;
  }
};

TEST_CASE("Client::recv_tests_ids() fails with invalid tests ids") {
  InvalidTestsIds client;
  REQUIRE(client.recv_tests_ids() == false);
}

// Client::run_tests() tests
// -------------------------

class RunTestsMock : public libndt::Client {
 public:
  using libndt::Client::Client;
  bool msg_expect(libndt::MsgType, std::string *val) noexcept override {
    *val = tests_ids;
    return true;
  }

  bool run_upload() noexcept override { return false; }
  bool run_meta() noexcept override { return false; }
  bool run_download() noexcept override { return false; }

  std::string tests_ids;
};

TEST_CASE("Client::run_tests() deals with Client::run_upload() failure") {
  RunTestsMock client;
  client.tests_ids = std::to_string(libndt::nettest_flag_upload);
  REQUIRE(client.recv_tests_ids() == true);
  REQUIRE(client.run_tests() == false);
}

TEST_CASE("Client::run_tests() deals with Client::run_meta() failure") {
  RunTestsMock client;
  client.tests_ids = std::to_string(libndt::nettest_flag_meta);
  REQUIRE(client.recv_tests_ids() == true);
  REQUIRE(client.run_tests() == false);
}

TEST_CASE("Client::run_tests() deals with Client::run_download() failure") {
  RunTestsMock client;
  client.tests_ids = std::to_string(libndt::nettest_flag_download);
  REQUIRE(client.recv_tests_ids() == true);
  REQUIRE(client.run_tests() == false);
}

TEST_CASE("Client::run_tests() deals with unexpected test-id") {
  RunTestsMock client;
  client.tests_ids = std::to_string(libndt::nettest_flag_status);
  REQUIRE(client.recv_tests_ids() == true);
  REQUIRE(client.run_tests() == false);
}

// Client::recv_results_and_logout() tests
// ---------------------------------------

class FailMsgRead : public libndt::Client {
 public:
  using libndt::Client::Client;
  bool msg_read(libndt::MsgType *, std::string *) noexcept override {
    return false;
  }
};

TEST_CASE(
    "Client::recv_results_and_logout() deals with Client::msg_read() failure") {
  FailMsgRead client;
  REQUIRE(client.recv_results_and_logout() == false);
}

class NeitherResultsNorLogout : public libndt::Client {
 public:
  using libndt::Client::Client;
  bool msg_read(libndt::MsgType *code, std::string *msg) noexcept override {
    *code = libndt::msg_comm_failure;
    *msg = "";
    return true;
  }
};

TEST_CASE("Client::recv_results_and_logout() deals with unexpected message") {
  NeitherResultsNorLogout client;
  REQUIRE(client.recv_results_and_logout() == false);
}

class InvalidResults : public libndt::Client {
 public:
  using libndt::Client::Client;
  bool msg_read(libndt::MsgType *code, std::string *msg) noexcept override {
    *code = libndt::msg_results;
    *msg = "antani-antani";
    return true;
  }
};

TEST_CASE("Client::recv_results_and_logout() deals with invalid results") {
  InvalidResults client;
  REQUIRE(client.recv_results_and_logout() == false);
}

class TooManyResults : public libndt::Client {
 public:
  using libndt::Client::Client;
  bool msg_read(libndt::MsgType *code, std::string *msg) noexcept override {
    *code = libndt::msg_results;
    *msg = "antani:antani";
    return true;
  }
};

TEST_CASE("Client::recv_results_and_logout() deals with too many results") {
  TooManyResults client;
  REQUIRE(client.recv_results_and_logout() == false);
}

// Client::wait_close() tests
// --------------------------

class NetxSelectHardFailure : public libndt::Client {
 public:
  using libndt::Client::Client;
<<<<<<< HEAD
  libndt::Err netx_select(std::set<libndt::Socket>,
                          std::set<libndt::Socket>, timeval,
                          std::set<libndt::Socket> *,
                          std::set<libndt::Socket> *) noexcept override {
=======
  libndt::Err netx_poll(std::vector<pollfd> *, int) noexcept override {
>>>>>>> e035f541
    return libndt::Err::io_error;
  }
};

TEST_CASE("Client::wait_close() deals with Client::netx_poll() hard failure") {
  NetxSelectHardFailure client;
  REQUIRE(client.wait_close() == false);
}

class NetxSelectTimeout : public libndt::Client {
 public:
  using libndt::Client::Client;
<<<<<<< HEAD
  libndt::Err netx_select(std::set<libndt::Socket>,
                          std::set<libndt::Socket>, timeval,
                          std::set<libndt::Socket> *,
                          std::set<libndt::Socket> *) noexcept override {
=======
  libndt::Err netx_poll(std::vector<pollfd> *, int) noexcept override {
>>>>>>> e035f541
    return libndt::Err::timed_out;
  }
};

TEST_CASE("Client::wait_close() deals with Client::netx_poll() timeout") {
  NetxSelectTimeout client;
  REQUIRE(client.wait_close() == true /* Being tolerant */);
}

class NotEofAfterGoodNetxSelect : public libndt::Client {
 public:
  using libndt::Client::Client;
<<<<<<< HEAD
  libndt::Err netx_select(std::set<libndt::Socket>,
                          std::set<libndt::Socket>, timeval,
                          std::set<libndt::Socket> *,
                          std::set<libndt::Socket> *) noexcept override {
=======
  libndt::Err netx_poll(std::vector<pollfd> *pfds, int) noexcept override {
    for (auto &fd : *pfds) {
      fd.revents = fd.events;
    }
>>>>>>> e035f541
    return libndt::Err::none;
  }
  libndt::Err netx_recv(libndt::Socket, void *, libndt::Size,
                        libndt::Size *) noexcept override {
    return libndt::Err::io_error;
  }
};

TEST_CASE(
    "Client::wait_close() deals with Client::recv() failure different from "
    "EOF") {
  NotEofAfterGoodNetxSelect client;
  REQUIRE(client.wait_close() == false);
}

class SuccessAfterGoodNetxSelect : public libndt::Client {
 public:
  using libndt::Client::Client;
<<<<<<< HEAD
  libndt::Err netx_select(std::set<libndt::Socket>,
                          std::set<libndt::Socket>, timeval,
                          std::set<libndt::Socket> *,
                          std::set<libndt::Socket> *) noexcept override {
=======
  libndt::Err netx_poll(std::vector<pollfd> *pfds, int) noexcept override {
    for (auto &fd : *pfds) {
      fd.revents = fd.events;
    }
>>>>>>> e035f541
    return libndt::Err::none;
  }
  libndt::Err netx_recv(libndt::Socket, void *, libndt::Size size,
                        libndt::Size *tot) noexcept override {
    *tot = size;
    return libndt::Err::none;
  }
};

TEST_CASE(
    "Client::wait_close() deals with Client::recv() success (unexpected)") {
  SuccessAfterGoodNetxSelect client;
  REQUIRE(client.wait_close() == false);
}

// Client::run_download() tests
// ----------------------------

class FailMsgExpectTestPrepare : public libndt::Client {
 public:
  using libndt::Client::Client;
  bool msg_expect_test_prepare(std::string *, uint8_t *) noexcept override {
    return false;
  }
};

TEST_CASE(
    "Client::run_download() deals with Client::msg_expect_test_prepare() "
    "failure") {
  FailMsgExpectTestPrepare client;
  REQUIRE(client.run_download() == false);
}

class FailNetxMaybesocks5hConnect : public libndt::Client {
 public:
  using libndt::Client::Client;
  bool msg_expect_test_prepare(std::string *, uint8_t *) noexcept override {
    return true;
  }
  libndt::Err netx_maybesocks5h_dial(const std::string &, const std::string &,
                                     libndt::Socket *) noexcept override {
    return libndt::Err::io_error;
  }
};

TEST_CASE(
    "Client::run_download() deals with Client::netx_maybesocks5h_dial() "
    "failure") {
  FailNetxMaybesocks5hConnect client;
  REQUIRE(client.run_download() == false);
}

class FailMsgExpectEmpty : public libndt::Client {
 public:
  using libndt::Client::Client;
  bool msg_expect_test_prepare(std::string *, uint8_t *) noexcept override {
    return true;
  }
  libndt::Err netx_maybesocks5h_dial(const std::string &, const std::string &,
                                     libndt::Socket *sock) noexcept override {
    *sock = 17 /* Something "valid" */;
    return libndt::Err::none;
  }
  bool msg_expect_empty(libndt::MsgType) noexcept override { return false; }
};

TEST_CASE(
    "Client::run_download() deals with Client::msg_expect_empty() failure") {
  FailMsgExpectEmpty client;
  REQUIRE(client.run_download() == false);
}

class FailNetxSelectDuringDownload : public libndt::Client {
 public:
  using libndt::Client::Client;
  bool msg_expect_test_prepare(std::string *, uint8_t *) noexcept override {
    return true;
  }
  libndt::Err netx_maybesocks5h_dial(const std::string &, const std::string &,
                                     libndt::Socket *sock) noexcept override {
    *sock = 17 /* Something "valid" */;
    return libndt::Err::none;
  }
  bool msg_expect_empty(libndt::MsgType) noexcept override { return true; }
<<<<<<< HEAD
  libndt::Err netx_select(std::set<libndt::Socket>,
                          std::set<libndt::Socket>, timeval,
                          std::set<libndt::Socket> *,
                          std::set<libndt::Socket> *) noexcept override {
=======
  libndt::Err netx_poll(std::vector<pollfd> *, int) noexcept override {
>>>>>>> e035f541
    return libndt::Err::io_error;
  }
};

TEST_CASE("Client::run_download() deals with Client::netx_poll() failure") {
  FailNetxSelectDuringDownload client;
  REQUIRE(client.run_download() == false);
}

class FailRecvDuringDownload : public libndt::Client {
 public:
  using libndt::Client::Client;
  bool msg_expect_test_prepare(std::string *, uint8_t *) noexcept override {
    return true;
  }
  libndt::Err netx_maybesocks5h_dial(const std::string &, const std::string &,
                                     libndt::Socket *sock) noexcept override {
    *sock = 17 /* Something "valid" */;
    return libndt::Err::none;
  }
  bool msg_expect_empty(libndt::MsgType) noexcept override { return true; }
<<<<<<< HEAD
  libndt::Err netx_select(std::set<libndt::Socket>,
                          std::set<libndt::Socket>, timeval,
                          std::set<libndt::Socket> *,
                          std::set<libndt::Socket> *) noexcept override {
=======
  libndt::Err netx_poll(std::vector<pollfd> *, int) noexcept override {
>>>>>>> e035f541
    return libndt::Err::none;
  }
  libndt::Err netx_recv_nonblocking(libndt::Socket, void *, libndt::Size,
                                    libndt::Size *) noexcept override {
    return libndt::Err::invalid_argument;
  }
};

TEST_CASE("Client::run_download() deals with Client::recv() failure") {
  FailRecvDuringDownload client;
  REQUIRE(client.run_download() == false);
}

class RecvEofDuringDownload : public libndt::Client {
 public:
  using libndt::Client::Client;
  bool msg_expect_test_prepare(std::string *, uint8_t *) noexcept override {
    return true;
  }
  libndt::Err netx_maybesocks5h_dial(const std::string &, const std::string &,
                                     libndt::Socket *sock) noexcept override {
    *sock = 17 /* Something "valid" */;
    return libndt::Err::none;
  }
  bool msg_expect_empty(libndt::MsgType) noexcept override { return true; }
<<<<<<< HEAD
  libndt::Err netx_select(std::set<libndt::Socket>,
                          std::set<libndt::Socket>, timeval,
                          std::set<libndt::Socket> *,
                          std::set<libndt::Socket> *) noexcept override {
=======
  libndt::Err netx_poll(std::vector<pollfd> *, int) noexcept override {
>>>>>>> e035f541
    return libndt::Err::none;
  }
  libndt::Err netx_recv_nonblocking(libndt::Socket, void *, libndt::Size,
                                    libndt::Size *) noexcept override {
    return libndt::Err::eof;
  }
};

TEST_CASE("Client::run_download() honours max_runtime") {
  libndt::Settings settings;
  settings.max_runtime = libndt::Timeout{0};
  RecvEofDuringDownload client{settings};
  REQUIRE(client.run_download() == false);
}

class FailMsgReadLegacyDuringDownload : public libndt::Client {
 public:
  using libndt::Client::Client;
  bool msg_expect_test_prepare(std::string *, uint8_t *) noexcept override {
    return true;
  }
  libndt::Err netx_maybesocks5h_dial(const std::string &, const std::string &,
                                     libndt::Socket *sock) noexcept override {
    *sock = 17 /* Something "valid" */;
    return libndt::Err::none;
  }
  bool msg_expect_empty(libndt::MsgType) noexcept override { return true; }
<<<<<<< HEAD
  libndt::Err netx_select(std::set<libndt::Socket>,
                          std::set<libndt::Socket>, timeval,
                          std::set<libndt::Socket> *,
                          std::set<libndt::Socket> *) noexcept override {
=======
  libndt::Err netx_poll(std::vector<pollfd> *, int) noexcept override {
>>>>>>> e035f541
    return libndt::Err::none;
  }
  libndt::Err netx_recv_nonblocking(libndt::Socket, void *, libndt::Size,
                                    libndt::Size *) noexcept override {
    return libndt::Err::eof;
  }
  bool msg_read_legacy(libndt::MsgType *, std::string *) noexcept override {
    return false;
  }
};

TEST_CASE(
    "Client::run_download() deals with Client::msg_read_legacy_failure()") {
  FailMsgReadLegacyDuringDownload client;
  REQUIRE(client.run_download() == false);
}

class RecvNonTestMsgDuringDownload : public libndt::Client {
 public:
  using libndt::Client::Client;
  bool msg_expect_test_prepare(std::string *, uint8_t *) noexcept override {
    return true;
  }
  libndt::Err netx_maybesocks5h_dial(const std::string &, const std::string &,
                                     libndt::Socket *sock) noexcept override {
    *sock = 17 /* Something "valid" */;
    return libndt::Err::none;
  }
  bool msg_expect_empty(libndt::MsgType) noexcept override { return true; }
<<<<<<< HEAD
  libndt::Err netx_select(std::set<libndt::Socket>,
                          std::set<libndt::Socket>, timeval,
                          std::set<libndt::Socket> *,
                          std::set<libndt::Socket> *) noexcept override {
=======
  libndt::Err netx_poll(std::vector<pollfd> *, int) noexcept override {
>>>>>>> e035f541
    return libndt::Err::none;
  }
  libndt::Err netx_recv_nonblocking(libndt::Socket, void *, libndt::Size,
                                    libndt::Size *) noexcept override {
    return libndt::Err::eof;
  }
  bool msg_read_legacy(libndt::MsgType *code, std::string *) noexcept override {
    *code = libndt::msg_logout;
    return true;
  }
};

TEST_CASE("Client::run_download() deals with non-msg_test_msg receipt") {
  RecvNonTestMsgDuringDownload client;
  REQUIRE(client.run_download() == false);
}

class FailMsgWriteDuringDownload : public libndt::Client {
 public:
  using libndt::Client::Client;
  bool msg_expect_test_prepare(std::string *, uint8_t *) noexcept override {
    return true;
  }
  libndt::Err netx_maybesocks5h_dial(const std::string &, const std::string &,
                                     libndt::Socket *sock) noexcept override {
    *sock = 17 /* Something "valid" */;
    return libndt::Err::none;
  }
  bool msg_expect_empty(libndt::MsgType) noexcept override { return true; }
<<<<<<< HEAD
  libndt::Err netx_select(std::set<libndt::Socket>,
                          std::set<libndt::Socket>, timeval,
                          std::set<libndt::Socket> *,
                          std::set<libndt::Socket> *) noexcept override {
=======
  libndt::Err netx_poll(std::vector<pollfd> *, int) noexcept override {
>>>>>>> e035f541
    return libndt::Err::none;
  }
  libndt::Err netx_recv_nonblocking(libndt::Socket, void *, libndt::Size,
                                    libndt::Size *) noexcept override {
    return libndt::Err::eof;
  }
  bool msg_read_legacy(libndt::MsgType *code, std::string *) noexcept override {
    *code = libndt::msg_test_msg;
    return true;
  }
  bool msg_write(libndt::MsgType, std::string &&) noexcept override {
    return false;
  }
};

TEST_CASE("Client::run_download() deals with Client::msg_write() failure") {
  FailMsgWriteDuringDownload client;
  REQUIRE(client.run_download() == false);
}

class FailMsgReadDuringDownload : public libndt::Client {
 public:
  using libndt::Client::Client;
  bool msg_expect_test_prepare(std::string *, uint8_t *) noexcept override {
    return true;
  }
  libndt::Err netx_maybesocks5h_dial(const std::string &, const std::string &,
                                     libndt::Socket *sock) noexcept override {
    *sock = 17 /* Something "valid" */;
    return libndt::Err::none;
  }
  bool msg_expect_empty(libndt::MsgType) noexcept override { return true; }
<<<<<<< HEAD
  libndt::Err netx_select(std::set<libndt::Socket>,
                          std::set<libndt::Socket>, timeval,
                          std::set<libndt::Socket> *,
                          std::set<libndt::Socket> *) noexcept override {
=======
  libndt::Err netx_poll(std::vector<pollfd> *, int) noexcept override {
>>>>>>> e035f541
    return libndt::Err::none;
  }
  libndt::Err netx_recv_nonblocking(libndt::Socket, void *, libndt::Size,
                                    libndt::Size *) noexcept override {
    return libndt::Err::eof;
  }
  bool msg_read_legacy(libndt::MsgType *code, std::string *) noexcept override {
    *code = libndt::msg_test_msg;
    return true;
  }
  bool msg_write(libndt::MsgType, std::string &&) noexcept override {
    return true;
  }
  bool msg_read(libndt::MsgType *, std::string *) noexcept override {
    return false;
  }
};

TEST_CASE("Client::run_download() deals with Client::msg_read() failure") {
  FailMsgReadDuringDownload client;
  REQUIRE(client.run_download() == false);
}

class RecvNonTestOrLogoutMsgDuringDownload : public libndt::Client {
 public:
  using libndt::Client::Client;
  bool msg_expect_test_prepare(std::string *, uint8_t *) noexcept override {
    return true;
  }
  libndt::Err netx_maybesocks5h_dial(const std::string &, const std::string &,
                                     libndt::Socket *sock) noexcept override {
    *sock = 17 /* Something "valid" */;
    return libndt::Err::none;
  }
  bool msg_expect_empty(libndt::MsgType) noexcept override { return true; }
<<<<<<< HEAD
  libndt::Err netx_select(std::set<libndt::Socket>,
                          std::set<libndt::Socket>, timeval,
                          std::set<libndt::Socket> *,
                          std::set<libndt::Socket> *) noexcept override {
=======
  libndt::Err netx_poll(std::vector<pollfd> *, int) noexcept override {
>>>>>>> e035f541
    return libndt::Err::none;
  }
  libndt::Err netx_recv_nonblocking(libndt::Socket, void *, libndt::Size,
                                    libndt::Size *) noexcept override {
    return libndt::Err::eof;
  }
  bool msg_read_legacy(libndt::MsgType *code, std::string *) noexcept override {
    *code = libndt::msg_test_msg;
    return true;
  }
  bool msg_write(libndt::MsgType, std::string &&) noexcept override {
    return true;
  }
  bool msg_read(libndt::MsgType *code, std::string *) noexcept override {
    *code = libndt::msg_login;
    return true;
  }
};

TEST_CASE("Client::run_download() deals with non-logout-or-test msg") {
  RecvNonTestOrLogoutMsgDuringDownload client;
  REQUIRE(client.run_download() == false);
}

class FailEmitResultDuringDownload : public libndt::Client {
 public:
  using libndt::Client::Client;
  bool msg_expect_test_prepare(std::string *, uint8_t *) noexcept override {
    return true;
  }
  libndt::Err netx_maybesocks5h_dial(const std::string &, const std::string &,
                                     libndt::Socket *sock) noexcept override {
    *sock = 17 /* Something "valid" */;
    return libndt::Err::none;
  }
  bool msg_expect_empty(libndt::MsgType) noexcept override { return true; }
<<<<<<< HEAD
  libndt::Err netx_select(std::set<libndt::Socket>,
                          std::set<libndt::Socket>, timeval,
                          std::set<libndt::Socket> *,
                          std::set<libndt::Socket> *) noexcept override {
=======
  libndt::Err netx_poll(std::vector<pollfd> *, int) noexcept override {
>>>>>>> e035f541
    return libndt::Err::none;
  }
  libndt::Err netx_recv_nonblocking(libndt::Socket, void *, libndt::Size,
                                    libndt::Size *) noexcept override {
    return libndt::Err::eof;
  }
  bool msg_read_legacy(libndt::MsgType *code, std::string *) noexcept override {
    *code = libndt::msg_test_msg;
    return true;
  }
  bool msg_write(libndt::MsgType, std::string &&) noexcept override {
    return true;
  }
  bool msg_read(libndt::MsgType *code, std::string *s) noexcept override {
    *code = libndt::msg_test_msg;
    *s = "antani-antani";  // Causes emit_result() to fail
    return true;
  }
};

TEST_CASE("Client::run_download() deals with emit_result() failure") {
  FailEmitResultDuringDownload client;
  REQUIRE(client.run_download() == false);
}

class TooManyTestMsgsDuringDownload : public libndt::Client {
 public:
  using libndt::Client::Client;
  bool msg_expect_test_prepare(std::string *, uint8_t *) noexcept override {
    return true;
  }
  libndt::Err netx_maybesocks5h_dial(const std::string &, const std::string &,
                                     libndt::Socket *sock) noexcept override {
    *sock = 17 /* Something "valid" */;
    return libndt::Err::none;
  }
  bool msg_expect_empty(libndt::MsgType) noexcept override { return true; }
<<<<<<< HEAD
  libndt::Err netx_select(std::set<libndt::Socket>,
                          std::set<libndt::Socket>, timeval,
                          std::set<libndt::Socket> *,
                          std::set<libndt::Socket> *) noexcept override {
=======
  libndt::Err netx_poll(std::vector<pollfd> *, int) noexcept override {
>>>>>>> e035f541
    return libndt::Err::none;
  }
  libndt::Err netx_recv_nonblocking(libndt::Socket, void *, libndt::Size,
                                    libndt::Size *) noexcept override {
    return libndt::Err::eof;
  }
  bool msg_read_legacy(libndt::MsgType *code, std::string *) noexcept override {
    *code = libndt::msg_test_msg;
    return true;
  }
  bool msg_write(libndt::MsgType, std::string &&) noexcept override {
    return true;
  }
  bool msg_read(libndt::MsgType *code, std::string *s) noexcept override {
    *code = libndt::msg_test_msg;
    *s = "antani:antani";  // Accepted by emit_result()
    return true;
  }
};

TEST_CASE("Client::run_download() deals with too many results messages") {
  TooManyTestMsgsDuringDownload client;
  REQUIRE(client.run_download() == false);
}

// Client::run_meta() tests
// ------------------------

class FailFirstMsgExpectEmpty : public libndt::Client {
 public:
  using libndt::Client::Client;
  bool msg_expect_empty(libndt::MsgType) noexcept override { return false; }
};

TEST_CASE(
    "Client::run_meta() deals with first Client::msg_expect_empty() failure") {
  FailFirstMsgExpectEmpty client;
  REQUIRE(client.run_meta() == false);
}

class FailSecondMsgExpectEmpty : public libndt::Client {
 public:
  using libndt::Client::Client;
  bool msg_expect_empty(libndt::MsgType code) noexcept override {
    return code == libndt::msg_test_prepare;
  }
};

TEST_CASE(
    "Client::run_meta() deals with second Client::msg_expect_empty() failure") {
  FailSecondMsgExpectEmpty client;
  REQUIRE(client.run_meta() == false);
}

class FailMsgWriteDuringMeta : public libndt::Client {
 public:
  using libndt::Client::Client;
  bool msg_expect_empty(libndt::MsgType) noexcept override { return true; }
  bool msg_write(libndt::MsgType, std::string &&) noexcept override {
    return false;
  }
};

TEST_CASE("Client::run_meta() deals with Client::msg_write() failure") {
  FailMsgWriteDuringMeta client;
  REQUIRE(client.run_meta() == false);
}

class FailFinalMsgWriteDuringMeta : public libndt::Client {
 public:
  using libndt::Client::Client;
  bool msg_expect_empty(libndt::MsgType) noexcept override { return true; }
  bool msg_write(libndt::MsgType, std::string &&s) noexcept override {
    return s != "";
  }
};

TEST_CASE("Client::run_meta() deals with final Client::msg_write() failure") {
  FailFinalMsgWriteDuringMeta client;
  REQUIRE(client.run_meta() == false);
}

class FailFinalMsgExpectEmptyDuringMeta : public libndt::Client {
 public:
  using libndt::Client::Client;
  bool msg_expect_empty(libndt::MsgType code) noexcept override {
    return code != libndt::msg_test_finalize;
  }
  bool msg_write(libndt::MsgType, std::string &&) noexcept override {
    return true;
  }
};

TEST_CASE(
    "Client::run_meta() deals with final Client::msg_expect_empty() failure") {
  FailFinalMsgExpectEmptyDuringMeta client;
  REQUIRE(client.run_meta() == false);
}

// Client::run_upload() tests
// --------------------------

TEST_CASE(
    "Client::run_upload() deals with Client::msg_expect_test_prepare() "
    "failure") {
  FailMsgExpectTestPrepare client;
  REQUIRE(client.run_upload() == false);
}

class TestPrepareMoreThanOneFlow : public libndt::Client {
 public:
  using libndt::Client::Client;
  bool msg_expect_test_prepare(std::string *,
                               uint8_t *nflows) noexcept override {
    *nflows = 11;
    return true;
  }
};

TEST_CASE("Client::run_upload() deals with more than one flow") {
  TestPrepareMoreThanOneFlow client;
  REQUIRE(client.run_upload() == false);
}

TEST_CASE(
    "Client::run_upload() deals with Client::netx_maybesocks5h_dial() "
    "failure") {
  FailNetxMaybesocks5hConnect client;
  REQUIRE(client.run_upload() == false);
}

TEST_CASE(
    "Client::run_upload() deals with Client::msg_expect_empty() failure") {
  FailMsgExpectEmpty client;
  REQUIRE(client.run_upload() == false);
}

TEST_CASE("Client::run_upload() deals with Client::netx_poll() failure") {
  FailNetxSelectDuringDownload client;  // Works also for upload phase
  REQUIRE(client.run_upload() == false);
}

class FailSendDuringUpload : public libndt::Client {
 public:
  using libndt::Client::Client;
  bool msg_expect_test_prepare(std::string *, uint8_t *) noexcept override {
    return true;
  }
  libndt::Err netx_maybesocks5h_dial(const std::string &, const std::string &,
                                     libndt::Socket *sock) noexcept override {
    *sock = 17 /* Something "valid" */;
    return libndt::Err::none;
  }
  bool msg_expect_empty(libndt::MsgType) noexcept override { return true; }
<<<<<<< HEAD
  libndt::Err netx_select(std::set<libndt::Socket>,
                          std::set<libndt::Socket>, timeval,
                          std::set<libndt::Socket> *,
                          std::set<libndt::Socket> *) noexcept override {
=======
  libndt::Err netx_poll(std::vector<pollfd> *, int) noexcept override {
>>>>>>> e035f541
    return libndt::Err::none;
  }
  libndt::Err netx_send_nonblocking(libndt::Socket, const void *, libndt::Size,
                                    libndt::Size *) noexcept override {
    return libndt::Err::io_error;
  }
};

TEST_CASE("Client::run_upload() deals with Client::send() failure") {
  FailSendDuringUpload client;
  REQUIRE(client.run_upload() == false);
}

TEST_CASE("Client::run_upload() honours max_runtime") {
  libndt::Settings settings;
  settings.max_runtime = libndt::Timeout{0};
  FailSendDuringUpload client{settings};
  REQUIRE(client.run_upload() == false);
}

class FailMsgExpectDuringUpload : public libndt::Client {
 public:
  using libndt::Client::Client;
  bool msg_expect_test_prepare(std::string *, uint8_t *) noexcept override {
    return true;
  }
  libndt::Err netx_maybesocks5h_dial(const std::string &, const std::string &,
                                     libndt::Socket *sock) noexcept override {
    *sock = 17 /* Something "valid" */;
    return libndt::Err::none;
  }
  bool msg_expect_empty(libndt::MsgType) noexcept override { return true; }
<<<<<<< HEAD
  libndt::Err netx_select(std::set<libndt::Socket>,
                          std::set<libndt::Socket>, timeval,
                          std::set<libndt::Socket> *,
                          std::set<libndt::Socket> *) noexcept override {
=======
  libndt::Err netx_poll(std::vector<pollfd> *, int) noexcept override {
>>>>>>> e035f541
    return libndt::Err::none;
  }
  libndt::Err netx_send_nonblocking(libndt::Socket, const void *, libndt::Size,
                                    libndt::Size *) noexcept override {
    return libndt::Err::io_error;
  }
  bool msg_expect(libndt::MsgType, std::string *) noexcept override {
    return false;
  }
};

TEST_CASE("Client::run_upload() deals with Client::msg_expect() failure") {
  FailMsgExpectDuringUpload client;
  REQUIRE(client.run_upload() == false);
}

class FailFinalMsgExpectEmptyDuringUpload : public libndt::Client {
 public:
  using libndt::Client::Client;
  bool msg_expect_test_prepare(std::string *, uint8_t *) noexcept override {
    return true;
  }
  libndt::Err netx_maybesocks5h_dial(const std::string &, const std::string &,
                                     libndt::Socket *sock) noexcept override {
    *sock = 17 /* Something "valid" */;
    return libndt::Err::none;
  }
  bool msg_expect_empty(libndt::MsgType code) noexcept override {
    return code != libndt::msg_test_finalize;
  }
<<<<<<< HEAD
  libndt::Err netx_select(std::set<libndt::Socket>,
                          std::set<libndt::Socket>, timeval,
                          std::set<libndt::Socket> *,
                          std::set<libndt::Socket> *) noexcept override {
=======
  libndt::Err netx_poll(std::vector<pollfd> *, int) noexcept override {
>>>>>>> e035f541
    return libndt::Err::none;
  }
  libndt::Err netx_send_nonblocking(libndt::Socket, const void *, libndt::Size,
                                    libndt::Size *) noexcept override {
    return libndt::Err::io_error;
  }
  bool msg_expect(libndt::MsgType, std::string *) noexcept override {
    return true;
  }
};

TEST_CASE(
    "Client::run_upload() deals with final Client::msg_expect_empty() "
    "failure") {
  FailFinalMsgExpectEmptyDuringUpload client;
  REQUIRE(client.run_upload() == false);
}

// Client::msg_write_login() tests
// -------------------------------

TEST_CASE("Client::msg_write_login() deals with invalid protocol") {
  libndt::Settings settings;
  // That is, more precisely, a valid but unimplemented proto
  settings.protocol_flags = libndt::protocol_flag_websockets;
  libndt::Client client{settings};
  REQUIRE(client.msg_write_login(libndt::ndt_version_compat) == false);
}

class FailMsgWriteLegacy : public libndt::Client {
 public:
  using libndt::Client::Client;
  bool msg_write_legacy(libndt::MsgType, std::string &&) noexcept override {
    return false;
  }
};

TEST_CASE(
    "Client::msg_write_login() deals with Client::msg_write_legacy() failure") {
  FailMsgWriteLegacy client;
  REQUIRE(client.msg_write_login(libndt::ndt_version_compat) == false);
}

class ValidatingMsgWriteLegacy : public libndt::Client {
 public:
  using libndt::Client::Client;
  bool msg_write_legacy(libndt::MsgType,
                        std::string &&value) noexcept override {
    auto doc = nlohmann::json::parse(value);
    std::string tests_string = doc.at("tests");
    const char *errstr = nullptr;
    libndt::NettestFlags tests{
        (uint8_t)sys_strtonum(tests_string.c_str(), 0, 256, &errstr)};
    REQUIRE(errstr == nullptr);
    REQUIRE((tests & libndt::nettest_flag_middlebox) ==
            libndt::NettestFlags{0});
    REQUIRE((tests & libndt::nettest_flag_simple_firewall) ==
            libndt::NettestFlags{0});
    REQUIRE((tests & libndt::nettest_flag_upload_ext) ==
            libndt::NettestFlags{0});
    return true;
  }
};

TEST_CASE("Client::msg_write_login() does not propagate unknown tests ids") {
  libndt::Settings settings;
  settings.protocol_flags = libndt::protocol_flag_json;
  settings.nettest_flags = libndt::NettestFlags{0xff};
  ValidatingMsgWriteLegacy client{settings};
  REQUIRE(client.msg_write_login(libndt::ndt_version_compat) == true);
}

static std::string non_serializable() noexcept {
  // This should be a `gzip -9`-ed `build.ninja` file. It's not something
  // we can serialize as JSON. So helps to fail this kind of tests.
  static std::vector<uint8_t> v = {
      31,  139, 8,   0,   8,   13,  239, 90,  2,   3,   101, 144, 205, 10,  194,
      48,  16,  132, 239, 121, 138, 57,  136, 151, 146, 74,  69,  68,  10,  250,
      10,  30,  61,  74,  154, 172, 18,  141, 73,  73,  19,  232, 193, 135, 215,
      212, 150, 254, 120, 9,   153, 229, 219, 153, 221, 245, 209, 16,  100, 219,
      50,  64,  186, 215, 75,  88,  133, 35,  238, 89,  6,   126, 17,  198, 124,
      95,  106, 131, 23,  224, 53,  41,  97,  131, 150, 224, 77,  80,  71,  153,
      101, 69,  1,   126, 222, 130, 75,  172, 180, 5,   119, 88,  185, 24,  152,
      79,  118, 70,  219, 231, 191, 223, 143, 72,  244, 143, 18,  126, 198, 8,
      15,  233, 23,  136, 143, 118, 198, 228, 155, 148, 181, 61,  173, 11,  188,
      17,  136, 18,  153, 27,  119, 103, 172, 138, 218, 40,  84,  162, 161, 253,
      238, 74,  86,  58,  69,  185, 43,  211, 98,  139, 162, 172, 235, 30,  142,
      225, 118, 184, 42,  154, 162, 211, 210, 8,   26,  93,  61,  26,  103, 7,
      104, 144, 255, 128, 40,  211, 22,  139, 33,  230, 57,  163, 89,  223, 27,
      168, 9,   131, 115, 247, 31,  109, 147, 44,  187, 99,  142, 9,   61,  63,
      109, 254, 238, 95,  166, 75,  117, 138, 125, 0,   96,  224, 123, 120, 208,
      1,   0,   0};
  return std::string{(char *)v.data(), v.size()};
}

TEST_CASE("Client::msg_write_login() deals with unserializable JSON") {
  libndt::Settings settings;
  settings.protocol_flags = libndt::protocol_flag_json;
  libndt::Client client{settings};
  auto s = non_serializable();
  REQUIRE(client.msg_write_login(s) == false);
}

// Client::msg_write() tests
// -------------------------

TEST_CASE("Client::msg_write() deals with unserializable JSON") {
  libndt::Settings settings;
  settings.protocol_flags = libndt::protocol_flag_json;
  libndt::Client client{settings};
  auto s = non_serializable();
  REQUIRE(client.msg_write(libndt::msg_test_start, std::move(s)) == false);
}

TEST_CASE("Client::msg_write() deals with invalid protocol") {
  libndt::Settings settings;
  // That is, more precisely, a valid but unimplemented proto
  settings.protocol_flags = libndt::protocol_flag_websockets;
  libndt::Client client{settings};
  REQUIRE(client.msg_write(libndt::msg_test_start, "foo") == false);
}

TEST_CASE("Client::msg_write() deals with Client::msg_write_legacy() failure") {
  FailMsgWriteLegacy client;
  REQUIRE(client.msg_write(libndt::msg_test_start, "foo") == false);
}

// Client::msg_write_legacy() tests
// --------------------------------

TEST_CASE("Client::msg_write_legacy() deals with too-big messages") {
  libndt::Client client;
  std::string m;
  m.resize(UINT16_MAX + 1);
  REQUIRE(client.msg_write_legacy(  //
              libndt::msg_test_start, std::move(m)) == false);
}

class FailNetxSendn : public libndt::Client {
 public:
  using libndt::Client::Client;
  libndt::Err netx_sendn(libndt::Socket, const void *,
                         libndt::Size) noexcept override {
    return libndt::Err::io_error;
  }
};

TEST_CASE(
    "Client::msg_write_legacy() deals with Client::netx_sendn() failure when "
    "sending header") {
  FailNetxSendn client;
  std::string m{"foo"};
  client.sys_set_last_error(0);
  REQUIRE(client.msg_write_legacy(  //
              libndt::msg_test_start, std::move(m)) == false);
}

class FailLargeNetxSendn : public libndt::Client {
 public:
  using libndt::Client::Client;
  libndt::Err netx_sendn(libndt::Socket, const void *,
                         libndt::Size siz) noexcept override {
    return siz == 3 ? libndt::Err::none : libndt::Err::io_error;
  }
};

TEST_CASE(
    "Client::msg_write_legacy() deals with Client::netx_sendn() failure when "
    "sending message") {
  FailLargeNetxSendn client;
  std::string m{"foobar"};
  client.sys_set_last_error(0);
  REQUIRE(client.msg_write_legacy(  //
              libndt::msg_test_start, std::move(m)) == false);
}

// Client::msg_expect_test_prepare() tests
// ---------------------------------------

TEST_CASE(
    "Client::msg_expect_test_prepare() deals with Client::msg_expect() "
    "failure") {
  FailMsgExpect client;
  std::string port;
  uint8_t nflows = 0;
  REQUIRE(client.msg_expect_test_prepare(&port, &nflows) == false);
}

class TooShortVector : public libndt::Client {
 public:
  using libndt::Client::Client;
  bool msg_expect(libndt::MsgType, std::string *) noexcept override {
    return true;
  }
};

TEST_CASE("Client::msg_expect_test_prepare() deals with too-short vector") {
  TooShortVector client;
  std::string port;
  uint8_t nflows = 0;
  REQUIRE(client.msg_expect_test_prepare(&port, &nflows) == false);
}

class InvalidPortVector : public libndt::Client {
 public:
  using libndt::Client::Client;
  bool msg_expect(libndt::MsgType, std::string *s) noexcept override {
    *s = "65536";
    return true;
  }
};

TEST_CASE("Client::msg_expect_test_prepare() deals with invalid port") {
  InvalidPortVector client;
  std::string port;
  uint8_t nflows = 0;
  REQUIRE(client.msg_expect_test_prepare(&port, &nflows) == false);
}

class InvalidNumFlowsVector : public libndt::Client {
 public:
  using libndt::Client::Client;
  bool msg_expect(libndt::MsgType, std::string *s) noexcept override {
    *s = "65530 xx xx xx xx 32";
    return true;
  }
};

TEST_CASE("Client::msg_expect_test_prepare() deals with invalid num-flows") {
  InvalidNumFlowsVector client;
  std::string port;
  uint8_t nflows = 0;
  REQUIRE(client.msg_expect_test_prepare(&port, &nflows) == false);
}

// Client::msg_expect_empty() tests
// --------------------------------

TEST_CASE(
    "Client::msg_expect_empty() deals with Client::msg_expect() failure") {
  FailMsgExpect client;
  REQUIRE(client.msg_expect_empty(libndt::msg_test_start) == false);
}

class NonEmptyMessage : public libndt::Client {
 public:
  using libndt::Client::Client;
  bool msg_expect(libndt::MsgType, std::string *s) noexcept override {
    *s = "asd asd asd";
    return true;
  }
};

TEST_CASE("Client::msg_expect_empty() deals with nonempty message") {
  NonEmptyMessage client;
  REQUIRE(client.msg_expect_empty(libndt::msg_test_start) == false);
}

// Client::msg_expect() tests
// --------------------------

TEST_CASE("Client::msg_expect() deals with Client::msg_read() failure") {
  FailMsgRead client;
  std::string s;
  REQUIRE(client.msg_expect(libndt::msg_test_start, &s) == false);
}

TEST_CASE("Client::msg_expect() deals with unexpected message") {
  NeitherResultsNorLogout client;
  std::string s;
  REQUIRE(client.msg_expect(libndt::msg_logout, &s) == false);
}

// Client::msg_read() tests
// ------------------------

class FailMsgReadLegacy : public libndt::Client {
 public:
  using libndt::Client::Client;
  bool msg_read_legacy(libndt::MsgType *, std::string *) noexcept override {
    return false;
  }
};

TEST_CASE("Client::msg_read() deals with Client::msg_read_legacy() failure") {
  FailMsgReadLegacy client;
  libndt::MsgType code = libndt::MsgType{0};
  std::string s;
  REQUIRE(client.msg_read(&code, &s) == false);
}

class ReadInvalidJson : public libndt::Client {
 public:
  using libndt::Client::Client;
  bool msg_read_legacy(libndt::MsgType *, std::string *s) noexcept override {
    *s = "{{{";
    return true;
  }
};

TEST_CASE("Client::msg_read() deals with invalid JSON") {
  libndt::Settings settings;
  settings.protocol_flags = libndt::protocol_flag_json;
  ReadInvalidJson client{settings};
  libndt::MsgType code = libndt::MsgType{0};
  std::string s;
  REQUIRE(client.msg_read(&code, &s) == false);
}

class ReadIncompleteJson : public libndt::Client {
 public:
  using libndt::Client::Client;
  bool msg_read_legacy(libndt::MsgType *, std::string *s) noexcept override {
    *s = "{}";
    return true;
  }
};

TEST_CASE("Client::msg_read() deals with incomplete JSON") {
  libndt::Settings settings;
  settings.protocol_flags = libndt::protocol_flag_json;
  ReadIncompleteJson client{settings};
  libndt::MsgType code = libndt::MsgType{0};
  std::string s;
  REQUIRE(client.msg_read(&code, &s) == false);
}

class OkayMsgReadLegacy : public libndt::Client {
 public:
  using libndt::Client::Client;
  bool msg_read_legacy(libndt::MsgType *, std::string *) noexcept override {
    return true;
  }
};

TEST_CASE("Client::msg_read() deals with unknown protocol") {
  libndt::Settings settings;
  // That is, more precisely, a valid but unimplemented proto
  settings.protocol_flags = libndt::protocol_flag_websockets;
  OkayMsgReadLegacy client{settings};
  libndt::MsgType code = libndt::MsgType{0};
  std::string s;
  REQUIRE(client.msg_read(&code, &s) == false);
}

// Client::msg_read_legacy() tests
// -------------------------------

TEST_CASE(
    "Client::msg_read_legacy() deals with Client::recv() failure when reading "
    "header") {
  FailNetxRecvn client;
  client.sys_set_last_error(0);
  libndt::MsgType code = libndt::MsgType{0};
  std::string s;
  REQUIRE(client.msg_read_legacy(&code, &s) == false);
}

class FailLargeNetxRecvn : public libndt::Client {
 public:
  using libndt::Client::Client;
  libndt::Err netx_recvn(libndt::Socket, void *p,
                         libndt::Size siz) noexcept override {
    if (siz == 3) {
      char *usablep = (char *)p;
      usablep[0] = libndt::msg_login;
      uint16_t len = htons(155);
      memcpy(&usablep[1], &len, 2);
      return libndt::Err::none;
    }
    return libndt::Err::io_error;
  }
};

TEST_CASE(
    "Client::msg_read_legacy() deals with Client::recvn() failure when reading "
    "message") {
  FailLargeNetxRecvn client;
  client.sys_set_last_error(0);
  libndt::MsgType code = libndt::MsgType{0};
  std::string s;
  REQUIRE(client.msg_read_legacy(&code, &s) == false);
}

// Client::netx_maybesocks5h_dial() tests
// --------------------------------------

class FailNetxConnect : public libndt::Client {
 public:
  using libndt::Client::Client;
  libndt::Err netx_dial(const std::string &, const std::string &,
                        libndt::Socket *) noexcept override {
    return libndt::Err::io_error;
  }
};

TEST_CASE(
    "Client::netx_maybesocks5h_dial() deals with Client::netx_dial() "
    "error when a socks5 port is specified") {
  libndt::Settings settings;
  settings.socks5h_port = "9050";
  FailNetxConnect client{settings};
  libndt::Socket sock = -1;
  REQUIRE(client.netx_maybesocks5h_dial("www.google.com", "80", &sock) ==
          libndt::Err::io_error);
}

class Maybesocks5hConnectFailFirstNetxSendn : public libndt::Client {
 public:
  using libndt::Client::Client;
  libndt::Err netx_dial(const std::string &, const std::string &,
                        libndt::Socket *sock) noexcept override {
    *sock = 17 /* Something "valid" */;
    return libndt::Err::none;
  }
  libndt::Err netx_sendn(libndt::Socket, const void *,
                         libndt::Size) noexcept override {
    return libndt::Err::io_error;
  }
};

TEST_CASE(
    "Client::netx_maybesocks5h_dial() deals with Client::netx_sendn() "
    "failure when sending auth_request") {
  libndt::Settings settings;
  settings.socks5h_port = "9050";
  Maybesocks5hConnectFailFirstNetxSendn client{settings};
  libndt::Socket sock = -1;
  REQUIRE(client.netx_maybesocks5h_dial("www.google.com", "80", &sock) ==
          libndt::Err ::io_error);
}

class Maybesocks5hConnectFailFirstNetxRecvn : public libndt::Client {
 public:
  using libndt::Client::Client;
  libndt::Err netx_dial(const std::string &, const std::string &,
                        libndt::Socket *sock) noexcept override {
    *sock = 17 /* Something "valid" */;
    return libndt::Err::none;
  }
  libndt::Err netx_sendn(libndt::Socket, const void *,
                         libndt::Size) noexcept override {
    return libndt::Err::none;
  }
  libndt::Err netx_recvn(libndt::Socket, void *,
                         libndt::Size) noexcept override {
    return libndt::Err::io_error;
  }
};

TEST_CASE(
    "Client::netx_maybesocks5h_dial() deals with Client::netx_sendn() "
    "failure when receiving auth_response") {
  libndt::Settings settings;
  settings.socks5h_port = "9050";
  Maybesocks5hConnectFailFirstNetxRecvn client{settings};
  libndt::Socket sock = -1;
  REQUIRE(client.netx_maybesocks5h_dial("www.google.com", "80", &sock) ==
          libndt::Err::io_error);
}

class Maybesocks5hConnectInvalidAuthResponseVersion : public libndt::Client {
 public:
  using libndt::Client::Client;
  libndt::Err netx_dial(const std::string &, const std::string &,
                        libndt::Socket *sock) noexcept override {
    *sock = 17 /* Something "valid" */;
    return libndt::Err::none;
  }
  libndt::Err netx_sendn(libndt::Socket, const void *,
                         libndt::Size) noexcept override {
    return libndt::Err::none;
  }
  libndt::Err netx_recvn(libndt::Socket, void *buf,
                         libndt::Size size) noexcept override {
    assert(size == 2);
    (void)size;
    ((char *)buf)[0] = 4;  // unexpected
    ((char *)buf)[1] = 0;
    return libndt::Err::none;
  }
};

TEST_CASE(
    "Client::netx_maybesocks5h_dial() deals with invalid version "
    "number in the auth_response") {
  libndt::Settings settings;
  settings.socks5h_port = "9050";
  Maybesocks5hConnectInvalidAuthResponseVersion client{settings};
  libndt::Socket sock = -1;
  REQUIRE(client.netx_maybesocks5h_dial("www.google.com", "80", &sock) ==
          libndt::Err::socks5h);
}

class Maybesocks5hConnectInvalidAuthResponseMethod : public libndt::Client {
 public:
  using libndt::Client::Client;
  libndt::Err netx_dial(const std::string &, const std::string &,
                        libndt::Socket *sock) noexcept override {
    *sock = 17 /* Something "valid" */;
    return libndt::Err::none;
  }
  libndt::Err netx_sendn(libndt::Socket, const void *,
                         libndt::Size) noexcept override {
    return libndt::Err::none;
  }
  libndt::Err netx_recvn(libndt::Socket, void *buf,
                         libndt::Size size) noexcept override {
    assert(size == 2);
    (void)size;
    ((char *)buf)[0] = 5;
    ((char *)buf)[1] = 1;
    return libndt::Err::none;
  }
};

TEST_CASE(
    "Client::netx_maybesocks5h_dial() deals with invalid method "
    "number in the auth_response") {
  libndt::Settings settings;
  settings.socks5h_port = "9050";
  Maybesocks5hConnectInvalidAuthResponseMethod client{settings};
  libndt::Socket sock = -1;
  REQUIRE(client.netx_maybesocks5h_dial("www.google.com", "80", &sock) ==
          libndt::Err::socks5h);
}

class Maybesocks5hConnectInitialHandshakeOkay : public libndt::Client {
 public:
  using libndt::Client::Client;
  libndt::Err netx_dial(const std::string &, const std::string &,
                        libndt::Socket *sock) noexcept override {
    *sock = 17 /* Something "valid" */;
    return libndt::Err::none;
  }
  libndt::Err netx_sendn(libndt::Socket, const void *,
                         libndt::Size) noexcept override {
    return libndt::Err::none;
  }
  libndt::Err netx_recvn(libndt::Socket, void *buf,
                         libndt::Size size) noexcept override {
    assert(size == 2);
    (void)size;
    ((char *)buf)[0] = 5;
    ((char *)buf)[1] = 0;
    return libndt::Err::none;
  }
};

TEST_CASE("Client::netx_maybesocks5h_dial() deals with too long hostname") {
  libndt::Settings settings;
  settings.socks5h_port = "9050";
  Maybesocks5hConnectInitialHandshakeOkay client{settings};
  libndt::Socket sock = -1;
  std::string hostname;
  for (size_t i = 0; i < 300; ++i) {
    hostname += "A";
  }
  REQUIRE(client.netx_maybesocks5h_dial(hostname, "80", &sock) ==
          libndt::Err::invalid_argument);
}

TEST_CASE("Client::netx_maybesocks5h_dial() deals with invalid port") {
  libndt::Settings settings;
  settings.socks5h_port = "9050";
  Maybesocks5hConnectInitialHandshakeOkay client{settings};
  libndt::Socket sock = -1;
  REQUIRE(client.netx_maybesocks5h_dial("www.google.com", "xx", &sock) ==
          libndt::Err::invalid_argument);
}

class Maybesocks5hConnectFailSecondNetxSendn : public libndt::Client {
 public:
  using libndt::Client::Client;
  libndt::Err netx_dial(const std::string &, const std::string &,
                        libndt::Socket *sock) noexcept override {
    *sock = 17 /* Something "valid" */;
    return libndt::Err::none;
  }
  libndt::Err netx_sendn(libndt::Socket, const void *,
                         libndt::Size size) noexcept override {
    return size == 3 ? libndt::Err::none : libndt::Err::io_error;
  }
  libndt::Err netx_recvn(libndt::Socket, void *buf,
                         libndt::Size size) noexcept override {
    assert(size == 2);
    (void)size;
    ((char *)buf)[0] = 5;
    ((char *)buf)[1] = 0;
    return libndt::Err::none;
  }
};

TEST_CASE(
    "Client::netx_maybesocks5h_dial() deals with Client::netx_sendn() "
    "error while sending connect_request") {
  libndt::Settings settings;
  settings.socks5h_port = "9050";
  Maybesocks5hConnectFailSecondNetxSendn client{settings};
  libndt::Socket sock = -1;
  REQUIRE(client.netx_maybesocks5h_dial("www.google.com", "80", &sock) ==
          libndt::Err::io_error);
}

class Maybesocks5hConnectFailSecondNetxRecvn : public libndt::Client {
 public:
  using libndt::Client::Client;
  libndt::Err netx_dial(const std::string &, const std::string &,
                        libndt::Socket *sock) noexcept override {
    *sock = 17 /* Something "valid" */;
    return libndt::Err::none;
  }
  libndt::Err netx_sendn(libndt::Socket, const void *,
                         libndt::Size) noexcept override {
    return libndt::Err::none;
  }
  libndt::Err netx_recvn(libndt::Socket, void *buf,
                         libndt::Size size) noexcept override {
    if (size == 2) {
      ((char *)buf)[0] = 5;
      ((char *)buf)[1] = 0;
      return libndt::Err::none;
    }
    return libndt::Err::io_error;
  }
};

TEST_CASE(
    "Client::netx_maybesocks5h_dial() deals with Client::recvn() "
    "error while receiving connect_response_hdr") {
  libndt::Settings settings;
  settings.socks5h_port = "9050";
  Maybesocks5hConnectFailSecondNetxRecvn client{settings};
  libndt::Socket sock = -1;
  REQUIRE(client.netx_maybesocks5h_dial("www.google.com", "80", &sock) ==
          libndt::Err::io_error);
}

class Maybesocks5hConnectInvalidSecondVersion : public libndt::Client {
 public:
  using libndt::Client::Client;
  libndt::Err netx_dial(const std::string &, const std::string &,
                        libndt::Socket *sock) noexcept override {
    *sock = 17 /* Something "valid" */;
    return libndt::Err::none;
  }
  libndt::Err netx_sendn(libndt::Socket, const void *,
                         libndt::Size) noexcept override {
    return libndt::Err::none;
  }
  libndt::Err netx_recvn(libndt::Socket, void *buf,
                         libndt::Size size) noexcept override {
    if (size == 2) {
      ((char *)buf)[0] = 5;
      ((char *)buf)[1] = 0;
      return libndt::Err::none;
    }
    if (size == 4) {
      ((char *)buf)[0] = 4;  // unexpected
      ((char *)buf)[1] = 0;
      return libndt::Err::none;
    }
    return libndt::Err::io_error;
  }
};

TEST_CASE(
    "Client::netx_maybesocks5h_dial() deals with receiving "
    "invalid version number in second Client::recvn()") {
  libndt::Settings settings;
  settings.socks5h_port = "9050";
  Maybesocks5hConnectInvalidSecondVersion client{settings};
  libndt::Socket sock = -1;
  REQUIRE(client.netx_maybesocks5h_dial("www.google.com", "80", &sock) ==
          libndt::Err::socks5h);
}

class Maybesocks5hConnectErrorResult : public libndt::Client {
 public:
  using libndt::Client::Client;
  libndt::Err netx_dial(const std::string &, const std::string &,
                        libndt::Socket *sock) noexcept override {
    *sock = 17 /* Something "valid" */;
    return libndt::Err::none;
  }
  libndt::Err netx_sendn(libndt::Socket, const void *,
                         libndt::Size) noexcept override {
    return libndt::Err::none;
  }
  libndt::Err netx_recvn(libndt::Socket, void *buf,
                         libndt::Size size) noexcept override {
    if (size == 2) {
      ((char *)buf)[0] = 5;
      ((char *)buf)[1] = 0;
      return libndt::Err::none;
    }
    if (size == 4) {
      ((char *)buf)[0] = 5;
      ((char *)buf)[1] = 1;  // error occurred
      return libndt::Err::none;
    }
    return libndt::Err::io_error;
  }
};

TEST_CASE(
    "Client::netx_maybesocks5h_dial() deals with receiving "
    "an error code in second Client::recvn()") {
  libndt::Settings settings;
  settings.socks5h_port = "9050";
  Maybesocks5hConnectErrorResult client{settings};
  libndt::Socket sock = -1;
  REQUIRE(client.netx_maybesocks5h_dial("www.google.com", "80", &sock) ==
          libndt::Err::io_error);
}

class Maybesocks5hConnectInvalidReserved : public libndt::Client {
 public:
  using libndt::Client::Client;
  libndt::Err netx_dial(const std::string &, const std::string &,
                        libndt::Socket *sock) noexcept override {
    *sock = 17 /* Something "valid" */;
    return libndt::Err::none;
  }
  libndt::Err netx_sendn(libndt::Socket, const void *,
                         libndt::Size) noexcept override {
    return libndt::Err::none;
  }
  libndt::Err netx_recvn(libndt::Socket, void *buf,
                         libndt::Size size) noexcept override {
    if (size == 2) {
      ((char *)buf)[0] = 5;
      ((char *)buf)[1] = 0;
      return libndt::Err::none;
    }
    if (size == 4) {
      ((char *)buf)[0] = 5;
      ((char *)buf)[1] = 0;
      ((char *)buf)[2] = 1;  // should instead be zero
      return libndt::Err::none;
    }
    return libndt::Err::io_error;
  }
};

TEST_CASE(
    "Client::netx_maybesocks5h_dial() deals with receiving "
    "an invalid reserved field in second Client::recvn()") {
  libndt::Settings settings;
  settings.socks5h_port = "9050";
  Maybesocks5hConnectInvalidReserved client{settings};
  libndt::Socket sock = -1;
  REQUIRE(client.netx_maybesocks5h_dial("www.google.com", "80", &sock) ==
          libndt::Err::socks5h);
}

class Maybesocks5hConnectFailAddressNetxRecvn : public libndt::Client {
 public:
  using libndt::Client::Client;
  libndt::Err netx_dial(const std::string &, const std::string &,
                        libndt::Socket *sock) noexcept override {
    *sock = 17 /* Something "valid" */;
    return libndt::Err::none;
  }
  libndt::Err netx_sendn(libndt::Socket, const void *,
                         libndt::Size) noexcept override {
    return libndt::Err::none;
  }
  uint8_t type = 0;
  bool seen = false;
  libndt::Err netx_recvn(libndt::Socket, void *buf,
                         libndt::Size size) noexcept override {
    if (size == 2) {
      ((char *)buf)[0] = 5;
      ((char *)buf)[1] = 0;
      return libndt::Err::none;
    }
    if (size == 4 && !seen) {
      seen = true;  // use flag because IPv4 is also 4 bytes
      assert(type != 0);
      ((char *)buf)[0] = 5;
      ((char *)buf)[1] = 0;
      ((char *)buf)[2] = 0;
      ((char *)buf)[3] = type;
      return libndt::Err::none;
    }
    // the subsequent recvn() will fail
    return libndt::Err::io_error;
  }
};

TEST_CASE(
    "Client::netx_maybesocks5h_dial() deals with Client::recvn() "
    "error when reading a IPv4") {
  libndt::Settings settings;
  settings.socks5h_port = "9050";
  Maybesocks5hConnectFailAddressNetxRecvn client{settings};
  client.type = 1;
  libndt::Socket sock = -1;
  REQUIRE(client.netx_maybesocks5h_dial("www.google.com", "80", &sock) ==
          libndt::Err::io_error);
}

TEST_CASE(
    "Client::netx_maybesocks5h_dial() deals with Client::recvn() "
    "error when reading a IPv6") {
  libndt::Settings settings;
  settings.socks5h_port = "9050";
  Maybesocks5hConnectFailAddressNetxRecvn client{settings};
  client.type = 4;
  libndt::Socket sock = -1;
  REQUIRE(client.netx_maybesocks5h_dial("www.google.com", "80", &sock) ==
          libndt::Err::io_error);
}

TEST_CASE(
    "Client::netx_maybesocks5h_dial() deals with Client::recvn() "
    "error when reading a invalid address type") {
  libndt::Settings settings;
  settings.socks5h_port = "9050";
  Maybesocks5hConnectFailAddressNetxRecvn client{settings};
  client.type = 7;
  libndt::Socket sock = -1;
  REQUIRE(client.netx_maybesocks5h_dial("www.google.com", "80", &sock) ==
          libndt::Err::socks5h);
}

class Maybesocks5hConnectWithArray : public libndt::Client {
 public:
  using libndt::Client::Client;
  libndt::Err netx_dial(const std::string &, const std::string &,
                        libndt::Socket *sock) noexcept override {
    *sock = 17 /* Something "valid" */;
    return libndt::Err::none;
  }
  libndt::Err netx_sendn(libndt::Socket, const void *,
                         libndt::Size) noexcept override {
    return libndt::Err::none;
  }
  std::deque<std::string> array;
  libndt::Err netx_recvn(libndt::Socket, void *buf,
                         libndt::Size size) noexcept override {
    if (!array.empty() && size == array[0].size()) {
      for (size_t idx = 0; idx < array[0].size(); ++idx) {
        ((char *)buf)[idx] = array[0][idx];
      }
      array.pop_front();
      return libndt::Err::none;
    }
    return libndt::Err::io_error;
  }
};

TEST_CASE(
    "Client::netx_maybesocks5h_dial() deals with Client::recvn() "
    "error when failing to read domain length") {
  libndt::Settings settings;
  settings.socks5h_port = "9050";
  Maybesocks5hConnectWithArray client{settings};
  client.array = {
      std::string{"\5\0", 2},
      std::string{"\5\0\0\3", 4},
  };
  libndt::Socket sock = -1;
  REQUIRE(client.netx_maybesocks5h_dial("www.google.com", "80", &sock) ==
          libndt::Err::io_error);
}

TEST_CASE(
    "Client::netx_maybesocks5h_dial() deals with Client::recvn() "
    "error when failing to read domain") {
  libndt::Settings settings;
  settings.socks5h_port = "9050";
  Maybesocks5hConnectWithArray client{settings};
  client.array = {
      std::string{"\5\0", 2},
      std::string{"\5\0\0\3", 4},
      std::string{"\7", 1},
  };
  libndt::Socket sock = -1;
  REQUIRE(client.netx_maybesocks5h_dial("www.google.com", "80", &sock) ==
          libndt::Err::io_error);
}

TEST_CASE(
    "Client::netx_maybesocks5h_dial() deals with Client::recvn() "
    "error when failing to read port") {
  libndt::Settings settings;
  settings.socks5h_port = "9050";
  Maybesocks5hConnectWithArray client{settings};
  client.array = {
      std::string{"\5\0", 2},
      std::string{"\5\0\0\3", 4},
      std::string{"\7", 1},
      std::string{"123.org", 7},
  };
  libndt::Socket sock = -1;
  REQUIRE(client.netx_maybesocks5h_dial("www.google.com", "80", &sock) ==
          libndt::Err::io_error);
}

TEST_CASE("Client::netx_maybesocks5h_dial() works with IPv4 (mocked)") {
  libndt::Settings settings;
  settings.socks5h_port = "9050";
  Maybesocks5hConnectWithArray client{settings};
  client.array = {
      std::string{"\5\0", 2},
      std::string{"\5\0\0\1", 4},
      std::string{"\0\0\0\0", 4},
      std::string{"\0\0", 2},
  };
  libndt::Socket sock = -1;
  REQUIRE(client.netx_maybesocks5h_dial("www.google.com", "80", &sock) ==
          libndt::Err::none);
}

TEST_CASE("Client::netx_maybesocks5h_dial() works with IPv6 (mocked)") {
  libndt::Settings settings;
  settings.socks5h_port = "9050";
  Maybesocks5hConnectWithArray client{settings};
  client.array = {
      std::string{"\5\0", 2},
      std::string{"\5\0\0\4", 4},
      std::string{"\0\0\0\0\0\0\0\0\0\0\0\0\0\0\0\0", 16},
      std::string{"\0\0", 2},
  };
  libndt::Socket sock = -1;
  REQUIRE(client.netx_maybesocks5h_dial("www.google.com", "80", &sock) ==
          libndt::Err::none);
}

// Client::netx_map_errno() tests
// ------------------------------

#ifdef _WIN32
#define E(name) WSAE##name
#else
#define E(name) E##name
#endif

TEST_CASE("Client::netx_map_errno() correctly maps all errors") {
  using namespace libndt;
#ifdef NDEBUG  // There is an assertion that would fail in DEBUG mode
  REQUIRE(Client::netx_map_errno(0) == Err::io_error);
#endif
#ifndef _WIN32
  REQUIRE(Client::netx_map_errno(E(PIPE)) == Err::broken_pipe);
#endif
  REQUIRE(Client::netx_map_errno(E(CONNABORTED)) == Err::connection_aborted);
  REQUIRE(Client::netx_map_errno(E(CONNREFUSED)) == Err::connection_refused);
  REQUIRE(Client::netx_map_errno(E(CONNRESET)) == Err::connection_reset);
  REQUIRE(Client::netx_map_errno(E(HOSTUNREACH)) == Err::host_unreachable);
  REQUIRE(Client::netx_map_errno(E(INTR)) == Err::interrupted);
  REQUIRE(Client::netx_map_errno(E(INVAL)) == Err::invalid_argument);
#ifndef _WIN32
  REQUIRE(Client::netx_map_errno(E(IO)) == Err::io_error);
#endif
  REQUIRE(Client::netx_map_errno(E(NETDOWN)) == Err::network_down);
  REQUIRE(Client::netx_map_errno(E(NETRESET)) == Err::network_reset);
  REQUIRE(Client::netx_map_errno(E(NETUNREACH)) == Err::network_unreachable);
  REQUIRE(Client::netx_map_errno(E(INPROGRESS)) == Err::operation_in_progress);
  REQUIRE(Client::netx_map_errno(E(WOULDBLOCK)) == Err::operation_would_block);
  REQUIRE(Client::netx_map_errno(E(TIMEDOUT)) == Err::timed_out);
#if !defined _WIN32 && EAGAIN != EWOULDBLOCK
  REQUIRE(Client::netx_map_errno(E(AGAIN)) == Err::operation_would_block);
#endif
}

// Client::netx_map_eai() tests
// ----------------------------

TEST_CASE("Client::netx_map_eai() correctly maps all errors") {
  using namespace libndt;
  Client client;
  REQUIRE(client.netx_map_eai(EAI_AGAIN) == Err::ai_again);
  REQUIRE(client.netx_map_eai(EAI_FAIL) == Err::ai_fail);
  REQUIRE(client.netx_map_eai(EAI_NONAME) == Err::ai_noname);
#ifdef EAI_SYSTEM
  {
    client.sys_set_last_error(E(WOULDBLOCK));
    REQUIRE(client.netx_map_eai(EAI_SYSTEM) == Err::operation_would_block);
    client.sys_set_last_error(0);
  }
#endif
}

#undef E  // Tidy

// Client::netx_dial() tests
// -------------------------

TEST_CASE("Client::netx_dial() requires initial socket to be -1") {
  libndt::Client client;
  libndt::Socket sock = 21;
  REQUIRE(client.netx_dial("1.2.3.4", "33", &sock) ==
          libndt::Err::invalid_argument);
}

class FailNetxResolve : public libndt::Client {
 public:
  using libndt::Client::Client;
  libndt::Err netx_resolve(const std::string &,
                           std::vector<std::string> *) noexcept override {
    return libndt::Err::ai_again;
  }
};

TEST_CASE("Client::netx_dial() deals with Client::netx_resolve() failure") {
  FailNetxResolve client;
  libndt::Socket sock = -1;
  REQUIRE(client.netx_dial("1.2.3.4", "33", &sock) == libndt::Err::ai_again);
}

class FailGetaddrinfoInNetxConnect : public libndt::Client {
 public:
  using libndt::Client::Client;
  libndt::Err netx_resolve(const std::string &str,
                           std::vector<std::string> *addrs) noexcept override {
    REQUIRE(str == "1.2.3.4");  // make sure it did not change
    addrs->push_back(str);
    return libndt::Err::none;
  }
  int sys_getaddrinfo(const char *, const char *, const addrinfo *,
                      addrinfo **) noexcept override {
    return EAI_AGAIN;
  }
};

TEST_CASE("Client::netx_dial() deals with Client::getaddrinfo() failure") {
  FailGetaddrinfoInNetxConnect client;
  libndt::Socket sock = -1;
  REQUIRE(client.netx_dial("1.2.3.4", "33", &sock) == libndt::Err::ai_again);
}

class FailSocket : public libndt::Client {
 public:
  using libndt::Client::Client;
  libndt::Socket sys_socket(int, int, int) noexcept override {
    sys_set_last_error(OS_EINVAL);
    return -1;
  }
};

TEST_CASE("Client::netx_dial() deals with Client::socket() failure") {
  FailSocket client;
  libndt::Socket sock = -1;
  REQUIRE(client.netx_dial("1.2.3.4", "33", &sock) == libndt::Err::io_error);
}

class FailSetnonblocking : public libndt::Client {
 public:
  using libndt::Client::Client;
  libndt::Err netx_setnonblocking(libndt::Socket, bool) noexcept override {
    return libndt::Err::io_error;
  }
};

TEST_CASE(
    "Client::netx_dial() deals with Client::netx_setnonblocking() failure") {
  FailSetnonblocking client;
  libndt::Socket sock = -1;
  REQUIRE(client.netx_dial("1.2.3.4", "33", &sock) == libndt::Err::io_error);
}

class FailSocketConnectImmediate : public libndt::Client {
 public:
  using libndt::Client::Client;
  int sys_connect(  //
      libndt::Socket, const sockaddr *, socklen_t) noexcept override {
    sys_set_last_error(OS_EINVAL);
    return -1;
  }
};

TEST_CASE(
    "Client::netx_dial() deals with immediate Client::connect() failure") {
  FailSocketConnectImmediate client{};
  libndt::Socket sock = -1;
  REQUIRE(client.netx_dial("1.2.3.4", "33", &sock) == libndt::Err::io_error);
}

#ifdef _WIN32
#define OS_EINPROGRESS WSAEWOULDBLOCK
#else
#define OS_EINPROGRESS EINPROGRESS
#endif

class FailSocketConnectTimeout : public libndt::Client {
 public:
  using libndt::Client::Client;
  int sys_connect(  //
      libndt::Socket, const sockaddr *, socklen_t) noexcept override {
    sys_set_last_error(OS_EINPROGRESS);
    return -1;
  }
<<<<<<< HEAD
  libndt::Err netx_select(std::set<libndt::Socket>,
                          std::set<libndt::Socket>, timeval,
                          std::set<libndt::Socket> *,
                          std::set<libndt::Socket> *) noexcept override {
=======
  libndt::Err netx_poll(std::vector<pollfd> *, int) noexcept override {
>>>>>>> e035f541
    return libndt::Err::timed_out;
  }
};

TEST_CASE("Client::netx_dial() deals with Client::connect() timeout") {
  FailSocketConnectTimeout client{};
  libndt::Socket sock = -1;
  REQUIRE(client.netx_dial("1.2.3.4", "33", &sock) == libndt::Err::io_error);
}

class FailSocketConnectGetsockoptError : public libndt::Client {
 public:
  using libndt::Client::Client;
  int sys_connect(  //
      libndt::Socket, const sockaddr *, socklen_t) noexcept override {
    sys_set_last_error(OS_EINPROGRESS);
    return -1;
  }
<<<<<<< HEAD
  libndt::Err netx_select(std::set<libndt::Socket>,
                          std::set<libndt::Socket>, timeval,
                          std::set<libndt::Socket> *,
                          std::set<libndt::Socket> *) noexcept override {
=======
  libndt::Err netx_poll(std::vector<pollfd> *pfds, int) noexcept override {
    for (auto &fd : *pfds) {
      fd.revents = fd.events;
    }
>>>>>>> e035f541
    return libndt::Err::none;
  }
  int sys_getsockopt(libndt::Socket, int, int, void *,
                     socklen_t *) noexcept override {
    sys_set_last_error(OS_EINVAL);
    return -1;
  }
};

TEST_CASE(
    "Client::netx_dial() deals with Client::connect() getsockopt() error") {
  FailSocketConnectGetsockoptError client{};
  libndt::Socket sock = -1;
  REQUIRE(client.netx_dial("1.2.3.4", "33", &sock) == libndt::Err::io_error);
}

class FailSocketConnectSocketError : public libndt::Client {
 public:
  using libndt::Client::Client;
  int sys_connect(  //
      libndt::Socket, const sockaddr *, socklen_t) noexcept override {
    sys_set_last_error(OS_EINPROGRESS);
    return -1;
  }
<<<<<<< HEAD
  libndt::Err netx_select(std::set<libndt::Socket>,
                          std::set<libndt::Socket>, timeval,
                          std::set<libndt::Socket> *,
                          std::set<libndt::Socket> *) noexcept override {
=======
  libndt::Err netx_poll(std::vector<pollfd> *pfds, int) noexcept override {
    for (auto &fd : *pfds) {
      fd.revents = fd.events;
    }
>>>>>>> e035f541
    return libndt::Err::none;
  }
  virtual int sys_getsockopt(libndt::Socket, int, int, void *value,
                             socklen_t *) noexcept override {
    int *ivalue = static_cast<int *>(value);
    *ivalue = OS_EINVAL;  // Any error would actually do here
    return 0;
  }
};

TEST_CASE("Client::netx_dial() deals with Client::connect() socket error") {
  FailSocketConnectSocketError client{};
  libndt::Socket sock = -1;
  REQUIRE(client.netx_dial("1.2.3.4", "33", &sock) == libndt::Err::io_error);
}

// Client::netx_recv_nonblocking() tests
// -------------------------------------

TEST_CASE("Client::netx_recv_nonblocking() deals with zero recv correctly") {
  libndt::Client client;
  libndt::Size n = 0;
  REQUIRE(client.netx_recv_nonblocking(0, nullptr, 0, &n) ==
          libndt::Err::invalid_argument);
}

// Client::netx_recvn() tests
// --------------------------

#ifdef _WIN32
#define OS_SSIZE_MAX INT_MAX
#else
#define OS_SSIZE_MAX SSIZE_MAX
#endif

TEST_CASE("Client::netx_recvn() deals with too-large buffer") {
  libndt::Client client;
  REQUIRE(client.netx_recvn(0, nullptr, (unsigned long long)OS_SSIZE_MAX + 1) ==
          libndt::Err::invalid_argument);
}

class FailNetxRecv : public libndt::Client {
 public:
  using libndt::Client::Client;
  libndt::Err netx_recv(libndt::Socket, void *, libndt::Size,
                        libndt::Size *) noexcept override {
    return libndt::Err::invalid_argument;
  }
};

TEST_CASE("Client::netx_recvn() deals with Client::netx_recv() failure") {
  char buf[1024];
  FailNetxRecv client;
  REQUIRE(client.netx_recvn(0, buf, sizeof(buf)) ==
          libndt::Err::invalid_argument);
}

class RecvEof : public libndt::Client {
 public:
  using libndt::Client::Client;
  libndt::Ssize sys_recv(libndt::Socket, void *,
                         libndt::Size) noexcept override {
    return 0;
  }
};

TEST_CASE("Client::netx_recvn() deals with Client::recv() EOF") {
  char buf[1024];
  RecvEof client;
  REQUIRE(client.netx_recvn(0, buf, sizeof(buf)) == libndt::Err::eof);
}

class PartialNetxRecvAndThenError : public libndt::Client {
 public:
  using libndt::Client::Client;
  static constexpr libndt::Size amount = 11;
  static constexpr libndt::Size good_amount = 3;
  libndt::Err netx_recv(libndt::Socket, void *buf, libndt::Size size,
                        libndt::Size *rv) noexcept override {
    if (size == amount) {
      assert(size >= good_amount);
      for (size_t i = 0; i < good_amount; ++i) {
        ((char *)buf)[i] = 'A';
      }
      *rv = good_amount;
      return libndt::Err::none;
    }
    *rv = 0;
    return libndt::Err::invalid_argument;
  }
};

TEST_CASE(
    "Client::netx_recvn() deals with partial Client::netx_recv() and then "
    "error") {
  char buf[PartialNetxRecvAndThenError::amount] = {};
  PartialNetxRecvAndThenError client;
  REQUIRE(client.netx_recvn(0, buf, sizeof(buf)) ==
          libndt::Err::invalid_argument);
  // Just to make sure the code path was entered correctly. We still think that
  // the right behaviour here is to return -1, not a short read.
  for (size_t i = 0; i < sizeof(buf); ++i) {
    if (i < PartialNetxRecvAndThenError::good_amount) {
      REQUIRE(buf[i] == 'A');
    } else {
      REQUIRE(buf[i] == '\0');
    }
  }
}

class PartialRecvAndThenEof : public libndt::Client {
 public:
  using libndt::Client::Client;
  static constexpr libndt::Size amount = 7;
  static constexpr libndt::Size good_amount = 5;
  libndt::Ssize sys_recv(libndt::Socket, void *buf,
                         libndt::Size size) noexcept override {
    if (size == amount) {
      assert(size >= good_amount);
      for (size_t i = 0; i < good_amount; ++i) {
        ((char *)buf)[i] = 'B';
      }
      return good_amount;
    }
    return 0;
  }
};

TEST_CASE(
    "Client::netx_recvn() deals with partial Client::recv() and then EOF") {
  char buf[PartialRecvAndThenEof::amount] = {};
  PartialRecvAndThenEof client;
  REQUIRE(client.netx_recvn(0, buf, sizeof(buf)) == libndt::Err::eof);
  // Just to make sure the code path was entered correctly. We still think that
  // the right behaviour here is to return zero, not a short read.
  for (size_t i = 0; i < sizeof(buf); ++i) {
    if (i < PartialRecvAndThenEof::good_amount) {
      REQUIRE(buf[i] == 'B');
    } else {
      REQUIRE(buf[i] == '\0');
    }
  }
}

// Client::netx_send_nonblocking() tests
// -------------------------------------

TEST_CASE("Client::netx_send() deals with zero send correctly") {
  libndt::Client client;
  libndt::Size n = 0;
  REQUIRE(client.netx_send_nonblocking(0, nullptr, 0, &n) ==
          libndt::Err::invalid_argument);
}

// Client::netx_sendn() tests
// --------------------------

TEST_CASE("Client::netx_sendn() deals with too-large buffer") {
  libndt::Client client;
  REQUIRE(client.netx_sendn(0, nullptr, (unsigned long long)OS_SSIZE_MAX + 1) ==
          libndt::Err::invalid_argument);
}

class FailSend : public libndt::Client {
 public:
  using libndt::Client::Client;
  libndt::Ssize sys_send(libndt::Socket, const void *,
                         libndt::Size) noexcept override {
    sys_set_last_error(OS_EINVAL);
    return -1;
  }
};

TEST_CASE("Client::netx_sendn() deals with Client::send() failure") {
  char buf[1024];
  FailSend client;
  REQUIRE(client.netx_sendn(0, buf, sizeof(buf)) ==
          libndt::Err::invalid_argument);
}

// As much as EOF should not appear on a socket when sending, be ready.
class SendEof : public libndt::Client {
 public:
  using libndt::Client::Client;
  libndt::Ssize sys_send(libndt::Socket, const void *,
                         libndt::Size) noexcept override {
    return 0;
  }
};

TEST_CASE("Client::netx_sendn() deals with Client::send() EOF") {
  char buf[1024];
  SendEof client;
  REQUIRE(client.netx_sendn(0, buf, sizeof(buf)) == libndt::Err::io_error);
}

class PartialSendAndThenError : public libndt::Client {
 public:
  using libndt::Client::Client;
  static constexpr libndt::Size amount = 11;
  static constexpr libndt::Size good_amount = 3;
  libndt::Size successful = 0;
  libndt::Ssize sys_send(libndt::Socket, const void *,
                         libndt::Size size) noexcept override {
    if (size == amount) {
      assert(size >= good_amount);
      successful += good_amount;
      return good_amount;
    }
    sys_set_last_error(OS_EINVAL);
    return -1;
  }
};

TEST_CASE("Client::send() deals with partial Client::send() and then error") {
  char buf[PartialSendAndThenError::amount] = {};
  PartialSendAndThenError client;
  REQUIRE(client.netx_sendn(0, buf, sizeof(buf)) ==
          libndt::Err::invalid_argument);
  // Just to make sure the code path was entered correctly. We still think that
  // the right behaviour here is to return -1, not a short write.
  //
  // Usage of `exp` is required to make clang compile (unclear to me why).
  auto exp = PartialSendAndThenError::good_amount;
  REQUIRE(client.successful == exp);
}

// See above comment regarding likelihood of send returning EOF (i.e. zero)
class PartialSendAndThenEof : public libndt::Client {
 public:
  using libndt::Client::Client;
  static constexpr libndt::Size amount = 7;
  static constexpr libndt::Size good_amount = 5;
  libndt::Size successful = 0;
  libndt::Ssize sys_send(libndt::Socket, const void *,
                         libndt::Size size) noexcept override {
    if (size == amount) {
      assert(size >= good_amount);
      successful += good_amount;
      return good_amount;
    }
    return 0;
  }
};

TEST_CASE(
    "Client::netx_sendn() deals with partial Client::send() and then EOF") {
  char buf[PartialSendAndThenEof::amount] = {};
  PartialSendAndThenEof client;
  REQUIRE(client.netx_sendn(0, buf, sizeof(buf)) == libndt::Err::io_error);
  // Just to make sure the code path was entered correctly. We still think that
  // the right behaviour here is to return zero, not a short write.
  //
  // Usage of `exp` is required to make clang compile (unclear to me why).
  auto exp = PartialSendAndThenEof::good_amount;
  REQUIRE(client.successful == exp);
}

// Client::netx_resolve() tests
// ----------------------------

class FailGetaddrinfo : public libndt::Client {
 public:
  using libndt::Client::Client;
  int sys_getaddrinfo(const char *, const char *, const addrinfo *,
                      addrinfo **) noexcept override {
    return EAI_AGAIN;
  }
};

TEST_CASE("Client::netx_resolve() deals with Client::getaddrinfo() failure") {
  FailGetaddrinfo client;
  std::vector<std::string> addrs;
  REQUIRE(client.netx_resolve("x.org", &addrs) == libndt::Err::ai_again);
}

class FailGetnameinfo : public libndt::Client {
 public:
  using libndt::Client::Client;
  int sys_getnameinfo(const sockaddr *, socklen_t, char *, socklen_t, char *,
                      socklen_t, int) noexcept override {
    return EAI_AGAIN;
  }
};

TEST_CASE("Client::netx_resolve() deals with Client::getnameinfo() failure") {
  FailGetnameinfo client;
  std::vector<std::string> addrs;
  REQUIRE(client.netx_resolve("x.org", &addrs) == libndt::Err::ai_generic);
}

// Client::netx_setnonblocking() tests
// -----------------------------------

#ifdef _WIN32

class FailIoctlsocket : public libndt::Client {
 public:
  using libndt::Client::Client;
  long expect = 2UL;  // value that should not be used
  int sys_ioctlsocket(libndt::Socket, long cmd,
                      u_long *value) noexcept override {
    REQUIRE(cmd == FIONBIO);
    REQUIRE(*value == expect);
    ::SetLastError(WSAEINVAL);
    return -1;
  }
};

TEST_CASE(
    "Client::netx_setnonblocking() deals with Client::ioctlsocket() failure") {
  FailIoctlsocket client;
  {
    client.expect = 1UL;
    REQUIRE(client.netx_setnonblocking(17, true) ==
            libndt::Err::invalid_argument);
  }
  {
    client.expect = 0UL;
    REQUIRE(client.netx_setnonblocking(17, false) ==
            libndt::Err::invalid_argument);
  }
}

#else

class FailFcntlGet : public libndt::Client {
 public:
  using libndt::Client::Client;
  int sys_fcntl(libndt::Socket, int cmd) noexcept override {
    REQUIRE(cmd == F_GETFL);
    errno = EINVAL;
    return -1;
  }
};

TEST_CASE(
    "Client::netx_setnonblocking() deals with Client::fcntl(F_GETFL) failure") {
  FailFcntlGet client;
  REQUIRE(client.netx_setnonblocking(17, true) ==
          libndt::Err::invalid_argument);
}

class FailFcntlSet : public libndt::Client {
 public:
  using libndt::Client::Client;
  int sys_fcntl(libndt::Socket, int cmd) noexcept override {
    REQUIRE(cmd == F_GETFL);
    return 0;
  }
  int expect = ~0;  // value that should never appear
  int sys_fcntl(libndt::Socket, int cmd, int flags) noexcept override {
    REQUIRE(cmd == F_SETFL);
    REQUIRE(flags == expect);
    errno = EINVAL;
    return -1;
  }
};

TEST_CASE(
    "Client::netx_setnonblocking() deals with Client::fcntl(F_SETFL) failure") {
  FailFcntlSet client;
  {
    client.expect = O_NONBLOCK;
    REQUIRE(client.netx_setnonblocking(17, true) ==
            libndt::Err::invalid_argument);
  }
  {
    client.expect = 0;
    REQUIRE(client.netx_setnonblocking(17, false) ==
            libndt::Err::invalid_argument);
  }
}

#endif  // _WIN32

// Client::netx_poll() tests
// ---------------------------

#ifndef _WIN32

class InterruptPoll : public libndt::Client {
 public:
  using libndt::Client::Client;
  unsigned int count = 0;
  int sys_poll(pollfd *, nfds_t, int) noexcept override {
    if (count++ == 0) {
      sys_set_last_error(EINTR);
    } else {
      sys_set_last_error(EIO);
    }
    return -1;
  }
};

<<<<<<< HEAD
TEST_CASE("Client::netx_select() deals with EINTR") {
  libndt::Socket maxfd = 17;
  std::set<libndt::Socket> wantread;
  wantread.insert(maxfd);
  InterruptSelect client;
  timeval tv{};
  REQUIRE(client.netx_select(  //
              std::move(wantread), {}, tv, nullptr, nullptr) ==
          libndt::Err::io_error);
=======
TEST_CASE("Client::netx_poll() deals with EINTR") {
  pollfd pfd{};
  constexpr libndt::Socket sock = 17;
  pfd.fd = sock;
  pfd.events |= POLLIN;
  std::vector<pollfd> pfds;
  pfds.push_back(pfd);
  InterruptPoll client;
  constexpr int timeout = 100;
  REQUIRE(client.netx_poll(&pfds, timeout) == libndt::Err::io_error);
>>>>>>> e035f541
  REQUIRE(client.count == 2);
}

#endif  // !_WIN32

class TimeoutPoll : public libndt::Client {
 public:
  using libndt::Client::Client;
#ifdef _WIN32
  int sys_poll(LPWSAPOLLFD, ULONG, INT) noexcept override
#else
  int sys_poll(pollfd *, nfds_t, int) noexcept override
#endif
  {
    return 0;
  }
};

<<<<<<< HEAD
TEST_CASE("Client::netx_select() deals with timeout") {
  libndt::Socket maxfd = 17;
  std::set<libndt::Socket> wantread;
  wantread.insert(maxfd);
  TimeoutSelect client;
  REQUIRE(client.netx_select(  //
              std::move(wantread), {}, {}, nullptr, nullptr) ==
          libndt::Err::timed_out);
=======
TEST_CASE("Client::netx_poll() deals with timeout") {
  pollfd pfd{};
  constexpr libndt::Socket sock = 17;
  pfd.fd = sock;
  pfd.events |= POLLIN;
  std::vector<pollfd> pfds;
  pfds.push_back(pfd);
  TimeoutPoll client;
  constexpr int timeout = 100;
  REQUIRE(client.netx_poll(&pfds, timeout) == libndt::Err::timed_out);
>>>>>>> e035f541
}

// Client::query_mlabns_curl() tests
// ---------------------------------

#ifdef HAVE_CURL
TEST_CASE("Client::query_mlabns_curl() deals with Curl{} failure") {
  libndt::Client client;
  // Note: passing `nullptr` should cause Curl{} to fail and hence we can
  // also easily check for cases where Curl{} fails.
  REQUIRE(client.query_mlabns_curl("", 3, nullptr) == false);
}
#endif

// Client::sys_get_last_error() tests
// ----------------------------------

#ifdef _WIN32
#define OS_EINVAL WSAEINVAL
#else
#define OS_EINVAL EINVAL
#endif

TEST_CASE("Client::sys_get_last_error() works as expected") {
  libndt::Client client;
  client.sys_set_last_error(OS_EINVAL);
  REQUIRE(client.sys_get_last_error() == OS_EINVAL);
  client.sys_set_last_error(0);  // clear
  REQUIRE(client.sys_get_last_error() == 0);
}

// Client::recv() tests
// --------------------

TEST_CASE("Client::sys_recv() deals with too-large buffer") {
  libndt::Client client;
  REQUIRE(client.sys_recv(0, nullptr, (unsigned long long)OS_SSIZE_MAX + 1) ==
          -1);
}

// Client::send() tests
// --------------------

TEST_CASE("Client::sys_send() deals with too-large buffer") {
  libndt::Client client;
  REQUIRE(client.sys_send(0, nullptr, (unsigned long long)OS_SSIZE_MAX + 1) ==
          -1);
}<|MERGE_RESOLUTION|>--- conflicted
+++ resolved
@@ -499,14 +499,7 @@
 class NetxSelectHardFailure : public libndt::Client {
  public:
   using libndt::Client::Client;
-<<<<<<< HEAD
-  libndt::Err netx_select(std::set<libndt::Socket>,
-                          std::set<libndt::Socket>, timeval,
-                          std::set<libndt::Socket> *,
-                          std::set<libndt::Socket> *) noexcept override {
-=======
   libndt::Err netx_poll(std::vector<pollfd> *, int) noexcept override {
->>>>>>> e035f541
     return libndt::Err::io_error;
   }
 };
@@ -519,14 +512,7 @@
 class NetxSelectTimeout : public libndt::Client {
  public:
   using libndt::Client::Client;
-<<<<<<< HEAD
-  libndt::Err netx_select(std::set<libndt::Socket>,
-                          std::set<libndt::Socket>, timeval,
-                          std::set<libndt::Socket> *,
-                          std::set<libndt::Socket> *) noexcept override {
-=======
   libndt::Err netx_poll(std::vector<pollfd> *, int) noexcept override {
->>>>>>> e035f541
     return libndt::Err::timed_out;
   }
 };
@@ -539,17 +525,10 @@
 class NotEofAfterGoodNetxSelect : public libndt::Client {
  public:
   using libndt::Client::Client;
-<<<<<<< HEAD
-  libndt::Err netx_select(std::set<libndt::Socket>,
-                          std::set<libndt::Socket>, timeval,
-                          std::set<libndt::Socket> *,
-                          std::set<libndt::Socket> *) noexcept override {
-=======
   libndt::Err netx_poll(std::vector<pollfd> *pfds, int) noexcept override {
     for (auto &fd : *pfds) {
       fd.revents = fd.events;
     }
->>>>>>> e035f541
     return libndt::Err::none;
   }
   libndt::Err netx_recv(libndt::Socket, void *, libndt::Size,
@@ -568,17 +547,10 @@
 class SuccessAfterGoodNetxSelect : public libndt::Client {
  public:
   using libndt::Client::Client;
-<<<<<<< HEAD
-  libndt::Err netx_select(std::set<libndt::Socket>,
-                          std::set<libndt::Socket>, timeval,
-                          std::set<libndt::Socket> *,
-                          std::set<libndt::Socket> *) noexcept override {
-=======
   libndt::Err netx_poll(std::vector<pollfd> *pfds, int) noexcept override {
     for (auto &fd : *pfds) {
       fd.revents = fd.events;
     }
->>>>>>> e035f541
     return libndt::Err::none;
   }
   libndt::Err netx_recv(libndt::Socket, void *, libndt::Size size,
@@ -663,14 +635,7 @@
     return libndt::Err::none;
   }
   bool msg_expect_empty(libndt::MsgType) noexcept override { return true; }
-<<<<<<< HEAD
-  libndt::Err netx_select(std::set<libndt::Socket>,
-                          std::set<libndt::Socket>, timeval,
-                          std::set<libndt::Socket> *,
-                          std::set<libndt::Socket> *) noexcept override {
-=======
   libndt::Err netx_poll(std::vector<pollfd> *, int) noexcept override {
->>>>>>> e035f541
     return libndt::Err::io_error;
   }
 };
@@ -692,14 +657,7 @@
     return libndt::Err::none;
   }
   bool msg_expect_empty(libndt::MsgType) noexcept override { return true; }
-<<<<<<< HEAD
-  libndt::Err netx_select(std::set<libndt::Socket>,
-                          std::set<libndt::Socket>, timeval,
-                          std::set<libndt::Socket> *,
-                          std::set<libndt::Socket> *) noexcept override {
-=======
   libndt::Err netx_poll(std::vector<pollfd> *, int) noexcept override {
->>>>>>> e035f541
     return libndt::Err::none;
   }
   libndt::Err netx_recv_nonblocking(libndt::Socket, void *, libndt::Size,
@@ -725,14 +683,7 @@
     return libndt::Err::none;
   }
   bool msg_expect_empty(libndt::MsgType) noexcept override { return true; }
-<<<<<<< HEAD
-  libndt::Err netx_select(std::set<libndt::Socket>,
-                          std::set<libndt::Socket>, timeval,
-                          std::set<libndt::Socket> *,
-                          std::set<libndt::Socket> *) noexcept override {
-=======
   libndt::Err netx_poll(std::vector<pollfd> *, int) noexcept override {
->>>>>>> e035f541
     return libndt::Err::none;
   }
   libndt::Err netx_recv_nonblocking(libndt::Socket, void *, libndt::Size,
@@ -760,14 +711,7 @@
     return libndt::Err::none;
   }
   bool msg_expect_empty(libndt::MsgType) noexcept override { return true; }
-<<<<<<< HEAD
-  libndt::Err netx_select(std::set<libndt::Socket>,
-                          std::set<libndt::Socket>, timeval,
-                          std::set<libndt::Socket> *,
-                          std::set<libndt::Socket> *) noexcept override {
-=======
   libndt::Err netx_poll(std::vector<pollfd> *, int) noexcept override {
->>>>>>> e035f541
     return libndt::Err::none;
   }
   libndt::Err netx_recv_nonblocking(libndt::Socket, void *, libndt::Size,
@@ -797,14 +741,7 @@
     return libndt::Err::none;
   }
   bool msg_expect_empty(libndt::MsgType) noexcept override { return true; }
-<<<<<<< HEAD
-  libndt::Err netx_select(std::set<libndt::Socket>,
-                          std::set<libndt::Socket>, timeval,
-                          std::set<libndt::Socket> *,
-                          std::set<libndt::Socket> *) noexcept override {
-=======
   libndt::Err netx_poll(std::vector<pollfd> *, int) noexcept override {
->>>>>>> e035f541
     return libndt::Err::none;
   }
   libndt::Err netx_recv_nonblocking(libndt::Socket, void *, libndt::Size,
@@ -834,14 +771,7 @@
     return libndt::Err::none;
   }
   bool msg_expect_empty(libndt::MsgType) noexcept override { return true; }
-<<<<<<< HEAD
-  libndt::Err netx_select(std::set<libndt::Socket>,
-                          std::set<libndt::Socket>, timeval,
-                          std::set<libndt::Socket> *,
-                          std::set<libndt::Socket> *) noexcept override {
-=======
   libndt::Err netx_poll(std::vector<pollfd> *, int) noexcept override {
->>>>>>> e035f541
     return libndt::Err::none;
   }
   libndt::Err netx_recv_nonblocking(libndt::Socket, void *, libndt::Size,
@@ -874,14 +804,7 @@
     return libndt::Err::none;
   }
   bool msg_expect_empty(libndt::MsgType) noexcept override { return true; }
-<<<<<<< HEAD
-  libndt::Err netx_select(std::set<libndt::Socket>,
-                          std::set<libndt::Socket>, timeval,
-                          std::set<libndt::Socket> *,
-                          std::set<libndt::Socket> *) noexcept override {
-=======
   libndt::Err netx_poll(std::vector<pollfd> *, int) noexcept override {
->>>>>>> e035f541
     return libndt::Err::none;
   }
   libndt::Err netx_recv_nonblocking(libndt::Socket, void *, libndt::Size,
@@ -917,14 +840,7 @@
     return libndt::Err::none;
   }
   bool msg_expect_empty(libndt::MsgType) noexcept override { return true; }
-<<<<<<< HEAD
-  libndt::Err netx_select(std::set<libndt::Socket>,
-                          std::set<libndt::Socket>, timeval,
-                          std::set<libndt::Socket> *,
-                          std::set<libndt::Socket> *) noexcept override {
-=======
   libndt::Err netx_poll(std::vector<pollfd> *, int) noexcept override {
->>>>>>> e035f541
     return libndt::Err::none;
   }
   libndt::Err netx_recv_nonblocking(libndt::Socket, void *, libndt::Size,
@@ -961,14 +877,7 @@
     return libndt::Err::none;
   }
   bool msg_expect_empty(libndt::MsgType) noexcept override { return true; }
-<<<<<<< HEAD
-  libndt::Err netx_select(std::set<libndt::Socket>,
-                          std::set<libndt::Socket>, timeval,
-                          std::set<libndt::Socket> *,
-                          std::set<libndt::Socket> *) noexcept override {
-=======
   libndt::Err netx_poll(std::vector<pollfd> *, int) noexcept override {
->>>>>>> e035f541
     return libndt::Err::none;
   }
   libndt::Err netx_recv_nonblocking(libndt::Socket, void *, libndt::Size,
@@ -1006,14 +915,7 @@
     return libndt::Err::none;
   }
   bool msg_expect_empty(libndt::MsgType) noexcept override { return true; }
-<<<<<<< HEAD
-  libndt::Err netx_select(std::set<libndt::Socket>,
-                          std::set<libndt::Socket>, timeval,
-                          std::set<libndt::Socket> *,
-                          std::set<libndt::Socket> *) noexcept override {
-=======
   libndt::Err netx_poll(std::vector<pollfd> *, int) noexcept override {
->>>>>>> e035f541
     return libndt::Err::none;
   }
   libndt::Err netx_recv_nonblocking(libndt::Socket, void *, libndt::Size,
@@ -1168,14 +1070,7 @@
     return libndt::Err::none;
   }
   bool msg_expect_empty(libndt::MsgType) noexcept override { return true; }
-<<<<<<< HEAD
-  libndt::Err netx_select(std::set<libndt::Socket>,
-                          std::set<libndt::Socket>, timeval,
-                          std::set<libndt::Socket> *,
-                          std::set<libndt::Socket> *) noexcept override {
-=======
   libndt::Err netx_poll(std::vector<pollfd> *, int) noexcept override {
->>>>>>> e035f541
     return libndt::Err::none;
   }
   libndt::Err netx_send_nonblocking(libndt::Socket, const void *, libndt::Size,
@@ -1208,14 +1103,7 @@
     return libndt::Err::none;
   }
   bool msg_expect_empty(libndt::MsgType) noexcept override { return true; }
-<<<<<<< HEAD
-  libndt::Err netx_select(std::set<libndt::Socket>,
-                          std::set<libndt::Socket>, timeval,
-                          std::set<libndt::Socket> *,
-                          std::set<libndt::Socket> *) noexcept override {
-=======
   libndt::Err netx_poll(std::vector<pollfd> *, int) noexcept override {
->>>>>>> e035f541
     return libndt::Err::none;
   }
   libndt::Err netx_send_nonblocking(libndt::Socket, const void *, libndt::Size,
@@ -1246,14 +1134,7 @@
   bool msg_expect_empty(libndt::MsgType code) noexcept override {
     return code != libndt::msg_test_finalize;
   }
-<<<<<<< HEAD
-  libndt::Err netx_select(std::set<libndt::Socket>,
-                          std::set<libndt::Socket>, timeval,
-                          std::set<libndt::Socket> *,
-                          std::set<libndt::Socket> *) noexcept override {
-=======
   libndt::Err netx_poll(std::vector<pollfd> *, int) noexcept override {
->>>>>>> e035f541
     return libndt::Err::none;
   }
   libndt::Err netx_send_nonblocking(libndt::Socket, const void *, libndt::Size,
@@ -2349,14 +2230,7 @@
     sys_set_last_error(OS_EINPROGRESS);
     return -1;
   }
-<<<<<<< HEAD
-  libndt::Err netx_select(std::set<libndt::Socket>,
-                          std::set<libndt::Socket>, timeval,
-                          std::set<libndt::Socket> *,
-                          std::set<libndt::Socket> *) noexcept override {
-=======
   libndt::Err netx_poll(std::vector<pollfd> *, int) noexcept override {
->>>>>>> e035f541
     return libndt::Err::timed_out;
   }
 };
@@ -2375,17 +2249,10 @@
     sys_set_last_error(OS_EINPROGRESS);
     return -1;
   }
-<<<<<<< HEAD
-  libndt::Err netx_select(std::set<libndt::Socket>,
-                          std::set<libndt::Socket>, timeval,
-                          std::set<libndt::Socket> *,
-                          std::set<libndt::Socket> *) noexcept override {
-=======
   libndt::Err netx_poll(std::vector<pollfd> *pfds, int) noexcept override {
     for (auto &fd : *pfds) {
       fd.revents = fd.events;
     }
->>>>>>> e035f541
     return libndt::Err::none;
   }
   int sys_getsockopt(libndt::Socket, int, int, void *,
@@ -2410,17 +2277,10 @@
     sys_set_last_error(OS_EINPROGRESS);
     return -1;
   }
-<<<<<<< HEAD
-  libndt::Err netx_select(std::set<libndt::Socket>,
-                          std::set<libndt::Socket>, timeval,
-                          std::set<libndt::Socket> *,
-                          std::set<libndt::Socket> *) noexcept override {
-=======
   libndt::Err netx_poll(std::vector<pollfd> *pfds, int) noexcept override {
     for (auto &fd : *pfds) {
       fd.revents = fd.events;
     }
->>>>>>> e035f541
     return libndt::Err::none;
   }
   virtual int sys_getsockopt(libndt::Socket, int, int, void *value,
@@ -2816,17 +2676,6 @@
   }
 };
 
-<<<<<<< HEAD
-TEST_CASE("Client::netx_select() deals with EINTR") {
-  libndt::Socket maxfd = 17;
-  std::set<libndt::Socket> wantread;
-  wantread.insert(maxfd);
-  InterruptSelect client;
-  timeval tv{};
-  REQUIRE(client.netx_select(  //
-              std::move(wantread), {}, tv, nullptr, nullptr) ==
-          libndt::Err::io_error);
-=======
 TEST_CASE("Client::netx_poll() deals with EINTR") {
   pollfd pfd{};
   constexpr libndt::Socket sock = 17;
@@ -2837,7 +2686,6 @@
   InterruptPoll client;
   constexpr int timeout = 100;
   REQUIRE(client.netx_poll(&pfds, timeout) == libndt::Err::io_error);
->>>>>>> e035f541
   REQUIRE(client.count == 2);
 }
 
@@ -2856,16 +2704,6 @@
   }
 };
 
-<<<<<<< HEAD
-TEST_CASE("Client::netx_select() deals with timeout") {
-  libndt::Socket maxfd = 17;
-  std::set<libndt::Socket> wantread;
-  wantread.insert(maxfd);
-  TimeoutSelect client;
-  REQUIRE(client.netx_select(  //
-              std::move(wantread), {}, {}, nullptr, nullptr) ==
-          libndt::Err::timed_out);
-=======
 TEST_CASE("Client::netx_poll() deals with timeout") {
   pollfd pfd{};
   constexpr libndt::Socket sock = 17;
@@ -2876,7 +2714,6 @@
   TimeoutPoll client;
   constexpr int timeout = 100;
   REQUIRE(client.netx_poll(&pfds, timeout) == libndt::Err::timed_out);
->>>>>>> e035f541
 }
 
 // Client::query_mlabns_curl() tests
